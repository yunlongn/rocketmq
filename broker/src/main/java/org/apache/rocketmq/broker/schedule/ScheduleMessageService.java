--- conflicted
+++ resolved
@@ -156,26 +156,12 @@
                 }
             }
 
-<<<<<<< HEAD
             // 定时将当前的消费进度存到文件中  delayOffset.json
-            this.deliverExecutorService.scheduleAtFixedRate(new Runnable() {
-
-                @Override
-                public void run() {
-                    try {
-                        if (started.get()) {
-                            ScheduleMessageService.this.persist();
-                        }
-                    } catch (Throwable e) {
-                        log.error("scheduleAtFixedRate flush exception", e);
-                    }
-=======
             scheduledPersistService.scheduleAtFixedRate(() -> {
                 try {
                     ScheduleMessageService.this.persist();
                 } catch (Throwable e) {
                     log.error("scheduleAtFixedRate flush exception", e);
->>>>>>> 1e16b1a3
                 }
             }, 10000, this.brokerController.getMessageStoreConfig().getFlushDelayOffsetInterval(), TimeUnit.MILLISECONDS);
         }
@@ -241,7 +227,7 @@
         result = result && this.correctDelayOffset();
         return result;
     }
-    
+
     public boolean loadWhenSyncDelayOffset() {
         boolean result = super.load();
         result = result && this.parseDelayLevel();
@@ -346,16 +332,12 @@
 
         return true;
     }
-<<<<<<< HEAD
+
     /**
      * 找到消息真实的topic 和 queueId发到队列里面去
      * @param msgExt 消息内容
      */
-    private MessageExtBrokerInner messageTimeup(MessageExt msgExt) {
-=======
-
     private MessageExtBrokerInner messageTimeUp(MessageExt msgExt) {
->>>>>>> 1e16b1a3
         MessageExtBrokerInner msgInner = new MessageExtBrokerInner();
         msgInner.setBody(msgExt.getBody());
         msgInner.setFlag(msgExt.getFlag());
@@ -400,12 +382,8 @@
         public void run() {
             try {
                 if (isStarted()) {
-<<<<<<< HEAD
                     // 开启一个每秒执行一次的定时任务扫描并处理 延迟队列中的消息  核心逻辑
-                    this.executeOnTimeup();
-=======
                     this.executeOnTimeUp();
->>>>>>> 1e16b1a3
                 }
             } catch (Exception e) {
                 // XXX: warn and notify me
@@ -430,12 +408,8 @@
             return result;
         }
 
-<<<<<<< HEAD
-        public void executeOnTimeup() {
+        public void executeOnTimeUp() {
             // 根据延时级别，获取TOPIC 为 SCHEDULE_TOPIC_XXXX 的队列 找到延时级别对应的队列
-=======
-        public void executeOnTimeUp() {
->>>>>>> 1e16b1a3
             ConsumeQueueInterface cq =
                 ScheduleMessageService.this.brokerController.getMessageStore().getConsumeQueue(TopicValidator.RMQ_SYS_SCHEDULE_TOPIC,
                     delayLevel2QueueId(delayLevel));
@@ -516,12 +490,8 @@
                         continue;
                     }
 
-<<<<<<< HEAD
                     // 发送消息 找到消息真实的topic 和 queueId发到队列里面去
-                    MessageExtBrokerInner msgInner = ScheduleMessageService.this.messageTimeup(msgExt);
-=======
                     MessageExtBrokerInner msgInner = ScheduleMessageService.this.messageTimeUp(msgExt);
->>>>>>> 1e16b1a3
                     if (TopicValidator.RMQ_SYS_TRANS_HALF_TOPIC.equals(msgInner.getTopic())) {
                         log.error("[BUG] the real topic of schedule msg is {}, discard the msg. msg={}",
                             msgInner.getTopic(), msgInner);
