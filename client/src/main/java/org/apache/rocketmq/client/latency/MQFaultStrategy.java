/*
 * Licensed to the Apache Software Foundation (ASF) under one or more
 * contributor license agreements.  See the NOTICE file distributed with
 * this work for additional information regarding copyright ownership.
 * The ASF licenses this file to You under the Apache License, Version 2.0
 * (the "License"); you may not use this file except in compliance with
 * the License.  You may obtain a copy of the License at
 *
 *     http://www.apache.org/licenses/LICENSE-2.0
 *
 * Unless required by applicable law or agreed to in writing, software
 * distributed under the License is distributed on an "AS IS" BASIS,
 * WITHOUT WARRANTIES OR CONDITIONS OF ANY KIND, either express or implied.
 * See the License for the specific language governing permissions and
 * limitations under the License.
 */

package org.apache.rocketmq.client.latency;

import org.apache.rocketmq.client.ClientConfig;
import org.apache.rocketmq.client.impl.producer.TopicPublishInfo;
import org.apache.rocketmq.client.impl.producer.TopicPublishInfo.QueueFilter;
import org.apache.rocketmq.common.message.MessageQueue;

public class MQFaultStrategy {
    private LatencyFaultTolerance<String> latencyFaultTolerance;
    private volatile boolean sendLatencyFaultEnable;
    private volatile boolean startDetectorEnable;
    private long[] latencyMax = {50L, 100L, 550L, 1800L, 3000L, 5000L, 15000L};
    private long[] notAvailableDuration = {0L, 0L, 2000L, 5000L, 6000L, 10000L, 30000L};

<<<<<<< HEAD
    /**
     * 发送消息延迟容错开关
     */
    private boolean sendLatencyFaultEnable = false;

    /**
     * 延迟级别数组
     */
    private long[] latencyMax = {50L, 100L, 550L, 1000L, 2000L, 3000L, 15000L};
    /**
     *  不可用时长数组
     */
    private long[] notAvailableDuration = {0L, 0L, 30000L, 60000L, 120000L, 180000L, 600000L};
=======
    public static class BrokerFilter implements QueueFilter {
        private String lastBrokerName;

        public void setLastBrokerName(String lastBrokerName) {
            this.lastBrokerName = lastBrokerName;
        }

        @Override public boolean filter(MessageQueue mq) {
            if (lastBrokerName != null) {
                return !mq.getBrokerName().equals(lastBrokerName);
            }
            return true;
        }
    }

    private ThreadLocal<BrokerFilter> threadBrokerFilter = new ThreadLocal<BrokerFilter>() {
        @Override protected BrokerFilter initialValue() {
            return new BrokerFilter();
        }
    };

    private QueueFilter reachableFilter = new QueueFilter() {
        @Override public boolean filter(MessageQueue mq) {
            return latencyFaultTolerance.isReachable(mq.getBrokerName());
        }
    };

    private QueueFilter availableFilter = new QueueFilter() {
        @Override public boolean filter(MessageQueue mq) {
            return latencyFaultTolerance.isAvailable(mq.getBrokerName());
        }
    };


    public MQFaultStrategy(ClientConfig cc, Resolver fetcher, ServiceDetector serviceDetector) {
        this.latencyFaultTolerance = new LatencyFaultToleranceImpl(fetcher, serviceDetector);
        this.latencyFaultTolerance.setDetectInterval(cc.getDetectInterval());
        this.latencyFaultTolerance.setDetectTimeout(cc.getDetectTimeout());
        this.setStartDetectorEnable(cc.isStartDetectorEnable());
        this.setSendLatencyFaultEnable(cc.isSendLatencyEnable());
    }

    // For unit test.
    public MQFaultStrategy(ClientConfig cc, LatencyFaultTolerance<String> tolerance) {
        this.setStartDetectorEnable(cc.isStartDetectorEnable());
        this.setSendLatencyFaultEnable(cc.isSendLatencyEnable());
        this.latencyFaultTolerance = tolerance;
        this.latencyFaultTolerance.setDetectInterval(cc.getDetectInterval());
        this.latencyFaultTolerance.setDetectTimeout(cc.getDetectTimeout());
    }

>>>>>>> 1e16b1a3

    public long[] getNotAvailableDuration() {
        return notAvailableDuration;
    }

    public QueueFilter getAvailableFilter() {
        return availableFilter;
    }

    public QueueFilter getReachableFilter() {
        return reachableFilter;
    }

    public ThreadLocal<BrokerFilter> getThreadBrokerFilter() {
        return threadBrokerFilter;
    }

    public void setNotAvailableDuration(final long[] notAvailableDuration) {
        this.notAvailableDuration = notAvailableDuration;
    }

    public long[] getLatencyMax() {
        return latencyMax;
    }

    public void setLatencyMax(final long[] latencyMax) {
        this.latencyMax = latencyMax;
    }

    public boolean isSendLatencyFaultEnable() {
        return sendLatencyFaultEnable;
    }

    public void setSendLatencyFaultEnable(final boolean sendLatencyFaultEnable) {
        this.sendLatencyFaultEnable = sendLatencyFaultEnable;
    }

<<<<<<< HEAD
    /**
     * 根据 Topic发布信息 选择一个消息队列
     * @param tpInfo  Topic发布信息
     * @param lastBrokerName brokerName
     * @return 消息队列
     */
    public MessageQueue selectOneMessageQueue(final TopicPublishInfo tpInfo, final String lastBrokerName) {
        if (this.sendLatencyFaultEnable) {
            try {
                // 获取 brokerName=lastBrokerName && 可用的一个消息队列
                int index = tpInfo.getSendWhichQueue().incrementAndGet();
                for (int i = 0; i < tpInfo.getMessageQueueList().size(); i++) {
                    int pos = index++ % tpInfo.getMessageQueueList().size();
                    MessageQueue mq = tpInfo.getMessageQueueList().get(pos);
                    if (latencyFaultTolerance.isAvailable(mq.getBrokerName()))
                        return mq;
                }

                // 选择一个相对好的broker，并获得其对应的一个消息队列，不考虑该队列的可用性
                final String notBestBroker = latencyFaultTolerance.pickOneAtLeast();
                int writeQueueNums = tpInfo.getQueueIdByBroker(notBestBroker);
                if (writeQueueNums > 0) {
                    final MessageQueue mq = tpInfo.selectOneMessageQueue();
                    if (notBestBroker != null) {
                        mq.setBrokerName(notBestBroker);
                        mq.setQueueId(tpInfo.getSendWhichQueue().incrementAndGet() % writeQueueNums);
                    }
                    return mq;
                } else {
                    latencyFaultTolerance.remove(notBestBroker);
                }
            } catch (Exception e) {
                log.error("Error occurred when selecting message queue", e);
=======
    public boolean isStartDetectorEnable() {
        return startDetectorEnable;
    }

    public void setStartDetectorEnable(boolean startDetectorEnable) {
        this.startDetectorEnable = startDetectorEnable;
        this.latencyFaultTolerance.setStartDetectorEnable(startDetectorEnable);
    }

    public void startDetector() {
        this.latencyFaultTolerance.startDetector();
    }

    public void shutdown() {
        this.latencyFaultTolerance.shutdown();
    }

    public MessageQueue selectOneMessageQueue(final TopicPublishInfo tpInfo, final String lastBrokerName, final boolean resetIndex) {
        BrokerFilter brokerFilter = threadBrokerFilter.get();
        brokerFilter.setLastBrokerName(lastBrokerName);
        if (this.sendLatencyFaultEnable) {
            if (resetIndex) {
                tpInfo.resetIndex();
            }
            MessageQueue mq = tpInfo.selectOneMessageQueue(availableFilter, brokerFilter);
            if (mq != null) {
                return mq;
            }

            mq = tpInfo.selectOneMessageQueue(reachableFilter, brokerFilter);
            if (mq != null) {
                return mq;
>>>>>>> 1e16b1a3
            }

            // 选择一个消息队列，不考虑队列的可用性
            return tpInfo.selectOneMessageQueue();
        }

<<<<<<< HEAD
        // 获得 lastBrokerName 对应的一个消息队列，不考虑该队列的可用性
        return tpInfo.selectOneMessageQueue(lastBrokerName);
    }
    /**
     * 更新延迟容错信息
     * @param brokerName brokerName
     * @param currentLatency 延迟
     * @param isolation 是否隔离。当开启隔离时，默认延迟为30000。目前主要用于发送消息异常时
     */
    public void updateFaultItem(final String brokerName, final long currentLatency, boolean isolation) {
=======
        MessageQueue mq = tpInfo.selectOneMessageQueue(brokerFilter);
        if (mq != null) {
            return mq;
        }
        return tpInfo.selectOneMessageQueue();
    }

    public void updateFaultItem(final String brokerName, final long currentLatency, boolean isolation,
                                final boolean reachable) {
>>>>>>> 1e16b1a3
        if (this.sendLatencyFaultEnable) {
            long duration = computeNotAvailableDuration(isolation ? 10000 : currentLatency);
            this.latencyFaultTolerance.updateFaultItem(brokerName, currentLatency, duration, reachable);
        }
    }
    /**
     * 计算延迟对应的不可用时间
     * @param currentLatency 延迟
     * @return 不可用时间
     */
    private long computeNotAvailableDuration(final long currentLatency) {
        for (int i = latencyMax.length - 1; i >= 0; i--) {
            if (currentLatency >= latencyMax[i]) {
                return this.notAvailableDuration[i];
            }
        }

        return 0;
    }
}<|MERGE_RESOLUTION|>--- conflicted
+++ resolved
@@ -24,26 +24,21 @@
 
 public class MQFaultStrategy {
     private LatencyFaultTolerance<String> latencyFaultTolerance;
+
+    /**
+     * 发送消息延迟容错开关
+     */
     private volatile boolean sendLatencyFaultEnable;
     private volatile boolean startDetectorEnable;
+    /**
+     * 延迟级别数组
+     */
     private long[] latencyMax = {50L, 100L, 550L, 1800L, 3000L, 5000L, 15000L};
+    /**
+     *  不可用时长数组
+     */
     private long[] notAvailableDuration = {0L, 0L, 2000L, 5000L, 6000L, 10000L, 30000L};
 
-<<<<<<< HEAD
-    /**
-     * 发送消息延迟容错开关
-     */
-    private boolean sendLatencyFaultEnable = false;
-
-    /**
-     * 延迟级别数组
-     */
-    private long[] latencyMax = {50L, 100L, 550L, 1000L, 2000L, 3000L, 15000L};
-    /**
-     *  不可用时长数组
-     */
-    private long[] notAvailableDuration = {0L, 0L, 30000L, 60000L, 120000L, 180000L, 600000L};
-=======
     public static class BrokerFilter implements QueueFilter {
         private String lastBrokerName;
 
@@ -95,7 +90,6 @@
         this.latencyFaultTolerance.setDetectTimeout(cc.getDetectTimeout());
     }
 
->>>>>>> 1e16b1a3
 
     public long[] getNotAvailableDuration() {
         return notAvailableDuration;
@@ -133,58 +127,28 @@
         this.sendLatencyFaultEnable = sendLatencyFaultEnable;
     }
 
-<<<<<<< HEAD
+    public boolean isStartDetectorEnable() {
+        return startDetectorEnable;
+    }
+
+    public void setStartDetectorEnable(boolean startDetectorEnable) {
+        this.startDetectorEnable = startDetectorEnable;
+        this.latencyFaultTolerance.setStartDetectorEnable(startDetectorEnable);
+    }
+
+    public void startDetector() {
+        this.latencyFaultTolerance.startDetector();
+    }
+
+    public void shutdown() {
+        this.latencyFaultTolerance.shutdown();
+    }
     /**
      * 根据 Topic发布信息 选择一个消息队列
      * @param tpInfo  Topic发布信息
      * @param lastBrokerName brokerName
      * @return 消息队列
      */
-    public MessageQueue selectOneMessageQueue(final TopicPublishInfo tpInfo, final String lastBrokerName) {
-        if (this.sendLatencyFaultEnable) {
-            try {
-                // 获取 brokerName=lastBrokerName && 可用的一个消息队列
-                int index = tpInfo.getSendWhichQueue().incrementAndGet();
-                for (int i = 0; i < tpInfo.getMessageQueueList().size(); i++) {
-                    int pos = index++ % tpInfo.getMessageQueueList().size();
-                    MessageQueue mq = tpInfo.getMessageQueueList().get(pos);
-                    if (latencyFaultTolerance.isAvailable(mq.getBrokerName()))
-                        return mq;
-                }
-
-                // 选择一个相对好的broker，并获得其对应的一个消息队列，不考虑该队列的可用性
-                final String notBestBroker = latencyFaultTolerance.pickOneAtLeast();
-                int writeQueueNums = tpInfo.getQueueIdByBroker(notBestBroker);
-                if (writeQueueNums > 0) {
-                    final MessageQueue mq = tpInfo.selectOneMessageQueue();
-                    if (notBestBroker != null) {
-                        mq.setBrokerName(notBestBroker);
-                        mq.setQueueId(tpInfo.getSendWhichQueue().incrementAndGet() % writeQueueNums);
-                    }
-                    return mq;
-                } else {
-                    latencyFaultTolerance.remove(notBestBroker);
-                }
-            } catch (Exception e) {
-                log.error("Error occurred when selecting message queue", e);
-=======
-    public boolean isStartDetectorEnable() {
-        return startDetectorEnable;
-    }
-
-    public void setStartDetectorEnable(boolean startDetectorEnable) {
-        this.startDetectorEnable = startDetectorEnable;
-        this.latencyFaultTolerance.setStartDetectorEnable(startDetectorEnable);
-    }
-
-    public void startDetector() {
-        this.latencyFaultTolerance.startDetector();
-    }
-
-    public void shutdown() {
-        this.latencyFaultTolerance.shutdown();
-    }
-
     public MessageQueue selectOneMessageQueue(final TopicPublishInfo tpInfo, final String lastBrokerName, final boolean resetIndex) {
         BrokerFilter brokerFilter = threadBrokerFilter.get();
         brokerFilter.setLastBrokerName(lastBrokerName);
@@ -200,35 +164,21 @@
             mq = tpInfo.selectOneMessageQueue(reachableFilter, brokerFilter);
             if (mq != null) {
                 return mq;
->>>>>>> 1e16b1a3
-            }
-
-            // 选择一个消息队列，不考虑队列的可用性
+            }
+
             return tpInfo.selectOneMessageQueue();
         }
 
-<<<<<<< HEAD
-        // 获得 lastBrokerName 对应的一个消息队列，不考虑该队列的可用性
-        return tpInfo.selectOneMessageQueue(lastBrokerName);
-    }
-    /**
-     * 更新延迟容错信息
-     * @param brokerName brokerName
-     * @param currentLatency 延迟
-     * @param isolation 是否隔离。当开启隔离时，默认延迟为30000。目前主要用于发送消息异常时
-     */
-    public void updateFaultItem(final String brokerName, final long currentLatency, boolean isolation) {
-=======
+        // 选择一个消息队列，不考虑队列的可用性
         MessageQueue mq = tpInfo.selectOneMessageQueue(brokerFilter);
         if (mq != null) {
             return mq;
         }
         return tpInfo.selectOneMessageQueue();
     }
-
+        // 选择一个消息队列，不考虑队列的可用性
     public void updateFaultItem(final String brokerName, final long currentLatency, boolean isolation,
                                 final boolean reachable) {
->>>>>>> 1e16b1a3
         if (this.sendLatencyFaultEnable) {
             long duration = computeNotAvailableDuration(isolation ? 10000 : currentLatency);
             this.latencyFaultTolerance.updateFaultItem(brokerName, currentLatency, duration, reachable);
