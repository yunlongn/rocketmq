--- conflicted
+++ resolved
@@ -410,22 +410,6 @@
         return this.defaultMQAdminExtImpl.getAllTopicGroup(brokerAddr, timeoutMillis);
     }
 
-<<<<<<< HEAD
-    public String getAdminExtGroup() {
-        return adminExtGroup;
-    }
-
-    public void setAdminExtGroup(String adminExtGroup) {
-        this.adminExtGroup = adminExtGroup;
-    }
-
-    public String getCreateTopicKey() {
-        return createTopicKey;
-    }
-
-    public void setCreateTopicKey(String createTopicKey) {
-        this.createTopicKey = createTopicKey;
-=======
 
     /* (non-Javadoc)
      * @see com.alibaba.rocketmq.client.MQAdmin#queryMessageByUniqKey(java.lang.String, java.lang.String)
@@ -434,7 +418,22 @@
     public MessageExt viewMessage(String topic, String msgId)
             throws RemotingException, MQBrokerException, InterruptedException, MQClientException {
         return this.defaultMQAdminExtImpl.viewMessage(topic, msgId);
->>>>>>> 298841c7
+    }
+
+    public String getAdminExtGroup() {
+        return adminExtGroup;
+    }
+
+    public void setAdminExtGroup(String adminExtGroup) {
+        this.adminExtGroup = adminExtGroup;
+    }
+
+    public String getCreateTopicKey() {
+        return createTopicKey;
+    }
+
+    public void setCreateTopicKey(String createTopicKey) {
+        this.createTopicKey = createTopicKey;
     }
 
 }