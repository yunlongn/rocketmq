/*
 * Licensed to the Apache Software Foundation (ASF) under one or more
 * contributor license agreements.  See the NOTICE file distributed with
 * this work for additional information regarding copyright ownership.
 * The ASF licenses this file to You under the Apache License, Version 2.0
 * (the "License"); you may not use this file except in compliance with
 * the License.  You may obtain a copy of the License at
 *
 *     http://www.apache.org/licenses/LICENSE-2.0
 *
 * Unless required by applicable law or agreed to in writing, software
 * distributed under the License is distributed on an "AS IS" BASIS,
 * WITHOUT WARRANTIES OR CONDITIONS OF ANY KIND, either express or implied.
 * See the License for the specific language governing permissions and
 * limitations under the License.
 */
package org.apache.rocketmq.broker.processor;

import io.netty.channel.ChannelHandlerContext;
import io.opentelemetry.api.common.Attributes;
import org.apache.commons.lang3.StringUtils;
import org.apache.rocketmq.broker.BrokerController;
import org.apache.rocketmq.broker.metrics.BrokerMetricsManager;
import org.apache.rocketmq.broker.mqtrace.SendMessageContext;
import org.apache.rocketmq.common.AbortProcessException;
import org.apache.rocketmq.common.KeyBuilder;
import org.apache.rocketmq.common.MQVersion;
import org.apache.rocketmq.common.MixAll;
import org.apache.rocketmq.common.TopicConfig;
import org.apache.rocketmq.common.TopicFilterType;
import org.apache.rocketmq.common.UtilAll;
import org.apache.rocketmq.common.attribute.CleanupPolicy;
import org.apache.rocketmq.common.attribute.TopicMessageType;
import org.apache.rocketmq.common.constant.PermName;
import org.apache.rocketmq.common.help.FAQUrl;
import org.apache.rocketmq.common.message.MessageAccessor;
import org.apache.rocketmq.common.message.MessageClientIDSetter;
import org.apache.rocketmq.common.message.MessageConst;
import org.apache.rocketmq.common.message.MessageDecoder;
import org.apache.rocketmq.common.message.MessageExt;
import org.apache.rocketmq.common.message.MessageExtBatch;
import org.apache.rocketmq.common.message.MessageExtBrokerInner;
import org.apache.rocketmq.common.sysflag.MessageSysFlag;
import org.apache.rocketmq.common.topic.TopicValidator;
import org.apache.rocketmq.common.utils.CleanupPolicyUtils;
import org.apache.rocketmq.common.utils.MessageUtils;
import org.apache.rocketmq.common.utils.QueueTypeUtils;
import org.apache.rocketmq.remoting.exception.RemotingCommandException;
import org.apache.rocketmq.remoting.netty.NettyRequestProcessor;
import org.apache.rocketmq.remoting.protocol.RemotingCommand;
import org.apache.rocketmq.remoting.protocol.RequestCode;
import org.apache.rocketmq.remoting.protocol.ResponseCode;
import org.apache.rocketmq.remoting.protocol.header.SendMessageRequestHeader;
import org.apache.rocketmq.remoting.protocol.header.SendMessageResponseHeader;
import org.apache.rocketmq.remoting.protocol.statictopic.LogicQueueMappingItem;
import org.apache.rocketmq.remoting.protocol.statictopic.TopicQueueMappingContext;
import org.apache.rocketmq.remoting.protocol.statictopic.TopicQueueMappingDetail;
import org.apache.rocketmq.remoting.protocol.subscription.SubscriptionGroupConfig;
import org.apache.rocketmq.store.AppendMessageResult;
import org.apache.rocketmq.store.DefaultMessageStore;
import org.apache.rocketmq.store.MessageStore;
import org.apache.rocketmq.store.PutMessageResult;
import org.apache.rocketmq.store.PutMessageStatus;
import org.apache.rocketmq.store.config.BrokerRole;
import org.apache.rocketmq.store.config.StorePathConfigHelper;
import org.apache.rocketmq.store.stats.BrokerStatsManager;

import java.nio.ByteBuffer;
import java.util.Map;
import java.util.Objects;
import java.util.Optional;
import java.util.concurrent.CompletableFuture;

import static org.apache.rocketmq.broker.metrics.BrokerMetricsConstant.LABEL_CONSUMER_GROUP;
import static org.apache.rocketmq.broker.metrics.BrokerMetricsConstant.LABEL_IS_SYSTEM;
import static org.apache.rocketmq.broker.metrics.BrokerMetricsConstant.LABEL_MESSAGE_TYPE;
import static org.apache.rocketmq.broker.metrics.BrokerMetricsConstant.LABEL_TOPIC;
import static org.apache.rocketmq.remoting.protocol.RemotingCommand.buildErrorResponse;

public class SendMessageProcessor extends AbstractSendMessageProcessor implements NettyRequestProcessor {

    public SendMessageProcessor(final BrokerController brokerController) {
        super(brokerController);
    }

    @Override
    public RemotingCommand processRequest(ChannelHandlerContext ctx,
        RemotingCommand request) throws RemotingCommandException {
        SendMessageContext sendMessageContext;
        switch (request.getCode()) {
            case RequestCode.CONSUMER_SEND_MSG_BACK:
                // 消息消费者失败了，重新发回来的处理
                return this.consumerSendMsgBack(ctx, request);
            default:
                // 解析请求
                SendMessageRequestHeader requestHeader = parseRequestHeader(request);
                if (requestHeader == null) {
                    return null;
                }
                TopicQueueMappingContext mappingContext = this.brokerController.getTopicQueueMappingManager().buildTopicQueueMappingContext(requestHeader, true);
                RemotingCommand rewriteResult = this.brokerController.getTopicQueueMappingManager().rewriteRequestForStaticTopic(requestHeader, mappingContext);
                if (rewriteResult != null) {
                    return rewriteResult;
                }
                sendMessageContext = buildMsgContext(ctx, requestHeader, request);
                try {
                    // hook：处理发送消息前逻辑
                    this.executeSendMessageHookBefore(sendMessageContext);
                } catch (AbortProcessException e) {
                    final RemotingCommand errorResponse = RemotingCommand.createResponseCommand(e.getResponseCode(), e.getErrorMessage());
                    errorResponse.setOpaque(request.getOpaque());
                    return errorResponse;
                }

                RemotingCommand response;
<<<<<<< HEAD
                // 是否为批量的消息
=======
                clearReservedProperties(requestHeader);

>>>>>>> 1e16b1a3
                if (requestHeader.isBatch()) {
                    // 处理多个消息
                    response = this.sendBatchMessage(ctx, request, sendMessageContext, requestHeader, mappingContext,
                        (ctx1, response1) -> executeSendMessageHookAfter(response1, ctx1));
                } else {
                    // 处理单个消息
                    response = this.sendMessage(ctx, request, sendMessageContext, requestHeader, mappingContext,
                        (ctx12, response12) -> executeSendMessageHookAfter(response12, ctx12));
                }

                return response;
        }
    }

    @Override
    public boolean rejectRequest() {
        if (!this.brokerController.getBrokerConfig().isEnableSlaveActingMaster() && this.brokerController.getMessageStoreConfig().getBrokerRole() == BrokerRole.SLAVE) {
            return true;
        }

        if (this.brokerController.getMessageStore().isOSPageCacheBusy() || this.brokerController.getMessageStore().isTransientStorePoolDeficient()) {
            return true;
        }

        return false;
    }

    private void clearReservedProperties(SendMessageRequestHeader requestHeader) {
        String properties = requestHeader.getProperties();
        properties = MessageUtils.deleteProperty(properties, MessageConst.PROPERTY_POP_CK);
        requestHeader.setProperties(properties);
    }

    /**
     * If the response is not null, it meets some errors
     *
     * @return
     */

    private RemotingCommand rewriteResponseForStaticTopic(SendMessageResponseHeader responseHeader,
        TopicQueueMappingContext mappingContext) {
        try {
            if (mappingContext.getMappingDetail() == null) {
                return null;
            }
            TopicQueueMappingDetail mappingDetail = mappingContext.getMappingDetail();

            LogicQueueMappingItem mappingItem = mappingContext.getLeaderItem();
            if (mappingItem == null) {
                return buildErrorResponse(ResponseCode.NOT_LEADER_FOR_QUEUE, String.format("%s-%d does not exit in request process of current broker %s", mappingContext.getTopic(), mappingContext.getGlobalId(), mappingDetail.getBname()));
            }
            //no need to care the broker name
            long staticLogicOffset = mappingItem.computeStaticQueueOffsetLoosely(responseHeader.getQueueOffset());
            if (staticLogicOffset < 0) {
                //if the logic offset is -1, just let it go
                //maybe we need a dynamic config
                //return buildErrorResponse(ResponseCode.NOT_LEADER_FOR_QUEUE, String.format("%s-%d convert offset error in current broker %s", mappingContext.getTopic(), mappingContext.getGlobalId(), mappingDetail.getBname()));
            }
            responseHeader.setQueueId(mappingContext.getGlobalId());
            responseHeader.setQueueOffset(staticLogicOffset);
        } catch (Throwable t) {
            return buildErrorResponse(ResponseCode.SYSTEM_ERROR, t.getMessage());
        }
        return null;
    }

    private boolean handleRetryAndDLQ(SendMessageRequestHeader requestHeader, RemotingCommand response,
        RemotingCommand request,
        MessageExt msg, TopicConfig topicConfig, Map<String, String> properties) {
        String newTopic = requestHeader.getTopic();
        // 判断是否包含重试topic前缀(%RETRY%)
        if (null != newTopic && newTopic.startsWith(MixAll.RETRY_GROUP_TOPIC_PREFIX)) {
<<<<<<< HEAD
            // 消费组
            String groupName = newTopic.substring(MixAll.RETRY_GROUP_TOPIC_PREFIX.length());
            // 获取订阅组配置
=======
            String groupName = KeyBuilder.parseGroup(newTopic);
>>>>>>> 1e16b1a3
            SubscriptionGroupConfig subscriptionGroupConfig =
                this.brokerController.getSubscriptionGroupManager().findSubscriptionGroupConfig(groupName);
            if (null == subscriptionGroupConfig) {
                response.setCode(ResponseCode.SUBSCRIPTION_GROUP_NOT_EXIST);
                response.setRemark(
                    "subscription group not exist, " + groupName + " " + FAQUrl.suggestTodo(FAQUrl.SUBSCRIPTION_GROUP_NOT_EXIST));
                return false;
            }

            // 获取订阅组配置的最大重试次数  默认:16 SubscriptionGroupConfig
            int maxReconsumeTimes = subscriptionGroupConfig.getRetryMaxTimes();
            if (request.getVersion() >= MQVersion.Version.V3_4_9.ordinal() && requestHeader.getMaxReconsumeTimes() != null) {
                // 从请求头获取最大重试次数
                maxReconsumeTimes = requestHeader.getMaxReconsumeTimes();
            }
            int reconsumeTimes = requestHeader.getReconsumeTimes() == null ? 0 : requestHeader.getReconsumeTimes();
<<<<<<< HEAD
            // Using '>' instead of '>=' to compatible with the case that reconsumeTimes here are increased by client.
            // 条件满足，则已经达到最大重试次数16
            if (reconsumeTimes > maxReconsumeTimes) {
=======

            boolean sendRetryMessageToDeadLetterQueueDirectly = false;
            if (!brokerController.getRebalanceLockManager().isLockAllExpired(groupName)) {
                LOGGER.info("Group has unexpired lock record, which show it is ordered message, send it to DLQ "
                        + "right now group={}, topic={}, reconsumeTimes={}, maxReconsumeTimes={}.", groupName,
                    newTopic, reconsumeTimes, maxReconsumeTimes);
                sendRetryMessageToDeadLetterQueueDirectly = true;
            }

            if (reconsumeTimes > maxReconsumeTimes || sendRetryMessageToDeadLetterQueueDirectly) {
>>>>>>> 1e16b1a3
                Attributes attributes = BrokerMetricsManager.newAttributesBuilder()
                    .put(LABEL_CONSUMER_GROUP, requestHeader.getProducerGroup())
                    .put(LABEL_TOPIC, requestHeader.getTopic())
                    .put(LABEL_IS_SYSTEM, BrokerMetricsManager.isSystem(requestHeader.getTopic(), requestHeader.getProducerGroup()))
                    .build();
                BrokerMetricsManager.sendToDlqMessages.add(1, attributes);

                properties.put(MessageConst.PROPERTY_DELAY_TIME_LEVEL, "-1");
                // 超过最大重试次数，生成死信队列topic，  生成规则: %DLQ% + groupName
                newTopic = MixAll.getDLQTopic(groupName);
                int queueIdInt = randomQueueId(DLQ_NUMS_PER_GROUP);
                topicConfig = this.brokerController.getTopicConfigManager().createTopicInSendMessageBackMethod(newTopic,
                    DLQ_NUMS_PER_GROUP,
                    PermName.PERM_WRITE | PermName.PERM_READ, 0
                );
                msg.setTopic(newTopic);
                msg.setQueueId(queueIdInt);
                msg.setDelayTimeLevel(0);
                if (null == topicConfig) {
                    // 不存在死信队列，返回错误信息
                    response.setCode(ResponseCode.SYSTEM_ERROR);
                    response.setRemark("topic[" + newTopic + "] not exist");
                    return false;
                }
            }
        }
        int sysFlag = requestHeader.getSysFlag();
        if (TopicFilterType.MULTI_TAG == topicConfig.getTopicFilterType()) {
            sysFlag |= MessageSysFlag.MULTI_TAGS_FLAG;
        }
        msg.setSysFlag(sysFlag);
        return true;
    }

    public RemotingCommand sendMessage(final ChannelHandlerContext ctx,
        final RemotingCommand request,
        final SendMessageContext sendMessageContext,
        final SendMessageRequestHeader requestHeader,
        final TopicQueueMappingContext mappingContext,
        final SendMessageCallback sendMessageCallback) throws RemotingCommandException {
        // 初始化响应
        final RemotingCommand response = preSend(ctx, request, requestHeader);
        if (response.getCode() != -1) {
            return response;
        }

        final SendMessageResponseHeader responseHeader = (SendMessageResponseHeader) response.readCustomHeader();

        final byte[] body = request.getBody();

        int queueIdInt = requestHeader.getQueueId();
        TopicConfig topicConfig = this.brokerController.getTopicConfigManager().selectTopicConfig(requestHeader.getTopic());

        // 如果队列小于0，从可用队列随机选择
        if (queueIdInt < 0) {
            queueIdInt = randomQueueId(topicConfig.getWriteQueueNums());
        }

        MessageExtBrokerInner msgInner = new MessageExtBrokerInner();
        msgInner.setTopic(requestHeader.getTopic());
        msgInner.setQueueId(queueIdInt);

        Map<String, String> oriProps = MessageDecoder.string2messageProperties(requestHeader.getProperties());

        // 非重试Topic则返回true
        if (!handleRetryAndDLQ(requestHeader, response, request, msgInner, topicConfig, oriProps)) {
            return response;
        }

        msgInner.setBody(body);
        msgInner.setFlag(requestHeader.getFlag());

        String uniqKey = oriProps.get(MessageConst.PROPERTY_UNIQ_CLIENT_MESSAGE_ID_KEYIDX);
        if (uniqKey == null || uniqKey.length() <= 0) {
            uniqKey = MessageClientIDSetter.createUniqID();
            oriProps.put(MessageConst.PROPERTY_UNIQ_CLIENT_MESSAGE_ID_KEYIDX, uniqKey);
        }

        MessageAccessor.setProperties(msgInner, oriProps);

        CleanupPolicy cleanupPolicy = CleanupPolicyUtils.getDeletePolicy(Optional.of(topicConfig));
        if (Objects.equals(cleanupPolicy, CleanupPolicy.COMPACTION)) {
            if (StringUtils.isBlank(msgInner.getKeys())) {
                response.setCode(ResponseCode.MESSAGE_ILLEGAL);
                response.setRemark("Required message key is missing");
                return response;
            }
        }

        msgInner.setTagsCode(MessageExtBrokerInner.tagsString2tagsCode(topicConfig.getTopicFilterType(), msgInner.getTags()));
        msgInner.setBornTimestamp(requestHeader.getBornTimestamp());
        msgInner.setBornHost(ctx.channel().remoteAddress());
        msgInner.setStoreHost(this.getStoreHost());
        msgInner.setReconsumeTimes(requestHeader.getReconsumeTimes() == null ? 0 : requestHeader.getReconsumeTimes());
        String clusterName = this.brokerController.getBrokerConfig().getBrokerClusterName();
        MessageAccessor.putProperty(msgInner, MessageConst.PROPERTY_CLUSTER, clusterName);

        msgInner.setPropertiesString(MessageDecoder.messageProperties2String(msgInner.getProperties()));

        // Map<String, String> oriProps = MessageDecoder.string2messageProperties(requestHeader.getProperties());
        String traFlag = oriProps.get(MessageConst.PROPERTY_TRANSACTION_PREPARED);
        boolean sendTransactionPrepareMessage;
        if (Boolean.parseBoolean(traFlag)
            && !(msgInner.getReconsumeTimes() > 0 && msgInner.getDelayTimeLevel() > 0)) { //For client under version 4.6.1
            if (this.brokerController.getBrokerConfig().isRejectTransactionMessage()) {
                response.setCode(ResponseCode.NO_PERMISSION);
                response.setRemark(
                    "the broker[" + this.brokerController.getBrokerConfig().getBrokerIP1()
                        + "] sending transaction message is forbidden");
                return response;
            }
            sendTransactionPrepareMessage = true;
        } else {
            sendTransactionPrepareMessage = false;
        }

        long beginTimeMillis = this.brokerController.getMessageStore().now();

        if (brokerController.getBrokerConfig().isAsyncSendEnable()) {
            CompletableFuture<PutMessageResult> asyncPutMessageFuture;
            if (sendTransactionPrepareMessage) {
                // 事务消息处理
                asyncPutMessageFuture = this.brokerController.getTransactionalMessageService().asyncPrepareMessage(msgInner);
            } else {
                asyncPutMessageFuture = this.brokerController.getMessageStore().asyncPutMessage(msgInner);
            }

            final int finalQueueIdInt = queueIdInt;
            final MessageExtBrokerInner finalMsgInner = msgInner;
            asyncPutMessageFuture.thenAcceptAsync(putMessageResult -> {
                RemotingCommand responseFuture =
                    handlePutMessageResult(putMessageResult, response, request, finalMsgInner, responseHeader, sendMessageContext,
                        ctx, finalQueueIdInt, beginTimeMillis, mappingContext, BrokerMetricsManager.getMessageType(requestHeader));
                if (responseFuture != null) {
                    doResponse(ctx, request, responseFuture);
                }

                // record the transaction metrics, responseFuture == null means put successfully
                if (sendTransactionPrepareMessage && (responseFuture == null || responseFuture.getCode() == ResponseCode.SUCCESS)) {
                    this.brokerController.getTransactionalMessageService().getTransactionMetrics().addAndGet(msgInner.getProperty(MessageConst.PROPERTY_REAL_TOPIC), 1);
                }

                sendMessageCallback.onComplete(sendMessageContext, response);
            }, this.brokerController.getPutMessageFutureExecutor());
            // Returns null to release the send message thread
            return null;
        } else {
            PutMessageResult putMessageResult = null;
            if (sendTransactionPrepareMessage) {
                putMessageResult = this.brokerController.getTransactionalMessageService().prepareMessage(msgInner);
            } else {
                putMessageResult = this.brokerController.getMessageStore().putMessage(msgInner);
            }
            handlePutMessageResult(putMessageResult, response, request, msgInner, responseHeader, sendMessageContext, ctx, queueIdInt, beginTimeMillis, mappingContext, BrokerMetricsManager.getMessageType(requestHeader));
            // record the transaction metrics
            if (putMessageResult.getPutMessageStatus() == PutMessageStatus.PUT_OK && putMessageResult.getAppendMessageResult().isOk()) {
                this.brokerController.getTransactionalMessageService().getTransactionMetrics().addAndGet(msgInner.getProperty(MessageConst.PROPERTY_REAL_TOPIC), 1);
            }
            sendMessageCallback.onComplete(sendMessageContext, response);
            return response;
        }
    }

    private RemotingCommand handlePutMessageResult(PutMessageResult putMessageResult, RemotingCommand response,
        RemotingCommand request, MessageExt msg, SendMessageResponseHeader responseHeader,
        SendMessageContext sendMessageContext, ChannelHandlerContext ctx, int queueIdInt, long beginTimeMillis,
        TopicQueueMappingContext mappingContext, TopicMessageType messageType) {
        if (putMessageResult == null) {
            response.setCode(ResponseCode.SYSTEM_ERROR);
            response.setRemark("store putMessage return null");
            return response;
        }
        boolean sendOK = false;

        switch (putMessageResult.getPutMessageStatus()) {
            // Success
            case PUT_OK:
                sendOK = true;
                response.setCode(ResponseCode.SUCCESS);
                break;
            case FLUSH_DISK_TIMEOUT:
                response.setCode(ResponseCode.FLUSH_DISK_TIMEOUT);
                sendOK = true;
                break;
            case FLUSH_SLAVE_TIMEOUT:
                response.setCode(ResponseCode.FLUSH_SLAVE_TIMEOUT);
                sendOK = true;
                break;
            case SLAVE_NOT_AVAILABLE:
                response.setCode(ResponseCode.SLAVE_NOT_AVAILABLE);
                sendOK = true;
                break;

            // Failed
            case IN_SYNC_REPLICAS_NOT_ENOUGH:
                response.setCode(ResponseCode.SYSTEM_ERROR);
                response.setRemark("in-sync replicas not enough");
                break;
            case CREATE_MAPPED_FILE_FAILED:
                response.setCode(ResponseCode.SYSTEM_ERROR);
                response.setRemark("create mapped file failed, server is busy or broken.");
                break;
            case MESSAGE_ILLEGAL:
            case PROPERTIES_SIZE_EXCEEDED:
                response.setCode(ResponseCode.MESSAGE_ILLEGAL);
                response.setRemark(String.format("the message is illegal, maybe msg body or properties length not matched. msg body length limit %dB, msg properties length limit 32KB.",
                    this.brokerController.getMessageStoreConfig().getMaxMessageSize()));
                break;
            case WHEEL_TIMER_MSG_ILLEGAL:
                response.setCode(ResponseCode.MESSAGE_ILLEGAL);
                response.setRemark(String.format("timer message illegal, the delay time should not be bigger than the max delay %dms; or if set del msg, the delay time should be bigger than the current time",
                    this.brokerController.getMessageStoreConfig().getTimerMaxDelaySec() * 1000L));
                break;
            case WHEEL_TIMER_FLOW_CONTROL:
                response.setCode(ResponseCode.SYSTEM_ERROR);
                response.setRemark(String.format("timer message is under flow control, max num limit is %d or the current value is greater than %d and less than %d, trigger random flow control",
                     this.brokerController.getMessageStoreConfig().getTimerCongestNumEachSlot() * 2L, this.brokerController.getMessageStoreConfig().getTimerCongestNumEachSlot(), this.brokerController.getMessageStoreConfig().getTimerCongestNumEachSlot() * 2L));
                break;
            case WHEEL_TIMER_NOT_ENABLE:
                response.setCode(ResponseCode.SYSTEM_ERROR);
                response.setRemark(String.format("accurate timer message is not enabled, timerWheelEnable is %s",
                     this.brokerController.getMessageStoreConfig().isTimerWheelEnable()));
                break;
            case SERVICE_NOT_AVAILABLE:
                response.setCode(ResponseCode.SERVICE_NOT_AVAILABLE);
                response.setRemark(
                    "service not available now. It may be caused by one of the following reasons: " +
                        "the broker's disk is full [" + diskUtil() + "], messages are put to the slave, message store has been shut down, etc.");
                break;
            case OS_PAGE_CACHE_BUSY:
                response.setCode(ResponseCode.SYSTEM_ERROR);
                response.setRemark("[PC_SYNCHRONIZED]broker busy, start flow control for a while");
                break;
            case LMQ_CONSUME_QUEUE_NUM_EXCEEDED:
                response.setCode(ResponseCode.SYSTEM_ERROR);
                response.setRemark("[LMQ_CONSUME_QUEUE_NUM_EXCEEDED]broker config enableLmq and enableMultiDispatch, lmq consumeQueue num exceed maxLmqConsumeQueueNum config num, default limit 2w.");
                break;
            case UNKNOWN_ERROR:
                response.setCode(ResponseCode.SYSTEM_ERROR);
                response.setRemark("UNKNOWN_ERROR");
                break;
            default:
                response.setCode(ResponseCode.SYSTEM_ERROR);
                response.setRemark("UNKNOWN_ERROR DEFAULT");
                break;
        }

        String owner = request.getExtFields().get(BrokerStatsManager.COMMERCIAL_OWNER);
        String authType = request.getExtFields().get(BrokerStatsManager.ACCOUNT_AUTH_TYPE);
        String ownerParent = request.getExtFields().get(BrokerStatsManager.ACCOUNT_OWNER_PARENT);
        String ownerSelf = request.getExtFields().get(BrokerStatsManager.ACCOUNT_OWNER_SELF);
        int commercialSizePerMsg = brokerController.getBrokerConfig().getCommercialSizePerMsg();
        if (sendOK) {

            if (TopicValidator.RMQ_SYS_SCHEDULE_TOPIC.equals(msg.getTopic())) {
                this.brokerController.getBrokerStatsManager().incQueuePutNums(msg.getTopic(), msg.getQueueId(), putMessageResult.getAppendMessageResult().getMsgNum(), 1);
                this.brokerController.getBrokerStatsManager().incQueuePutSize(msg.getTopic(), msg.getQueueId(), putMessageResult.getAppendMessageResult().getWroteBytes());
            }

            this.brokerController.getBrokerStatsManager().incTopicPutNums(msg.getTopic(), putMessageResult.getAppendMessageResult().getMsgNum(), 1);
            this.brokerController.getBrokerStatsManager().incTopicPutSize(msg.getTopic(),
                putMessageResult.getAppendMessageResult().getWroteBytes());
            this.brokerController.getBrokerStatsManager().incBrokerPutNums(msg.getTopic(), putMessageResult.getAppendMessageResult().getMsgNum());
            this.brokerController.getBrokerStatsManager().incTopicPutLatency(msg.getTopic(), queueIdInt,
                (int) (this.brokerController.getMessageStore().now() - beginTimeMillis));

            if (!BrokerMetricsManager.isRetryOrDlqTopic(msg.getTopic())) {
                Attributes attributes = BrokerMetricsManager.newAttributesBuilder()
                    .put(LABEL_TOPIC, msg.getTopic())
                    .put(LABEL_MESSAGE_TYPE, messageType.getMetricsValue())
                    .put(LABEL_IS_SYSTEM, TopicValidator.isSystemTopic(msg.getTopic()))
                    .build();
                BrokerMetricsManager.messagesInTotal.add(putMessageResult.getAppendMessageResult().getMsgNum(), attributes);
                BrokerMetricsManager.throughputInTotal.add(putMessageResult.getAppendMessageResult().getWroteBytes(), attributes);
                BrokerMetricsManager.messageSize.record(putMessageResult.getAppendMessageResult().getWroteBytes() / putMessageResult.getAppendMessageResult().getMsgNum(), attributes);
            }

            response.setRemark(null);

            responseHeader.setMsgId(putMessageResult.getAppendMessageResult().getMsgId());
            responseHeader.setQueueId(queueIdInt);
            responseHeader.setQueueOffset(putMessageResult.getAppendMessageResult().getLogicsOffset());
            responseHeader.setTransactionId(MessageClientIDSetter.getUniqID(msg));

            RemotingCommand rewriteResult = rewriteResponseForStaticTopic(responseHeader, mappingContext);
            if (rewriteResult != null) {
                return rewriteResult;
            }

            doResponse(ctx, request, response);

            if (hasSendMessageHook()) {
                sendMessageContext.setMsgId(responseHeader.getMsgId());
                sendMessageContext.setQueueId(responseHeader.getQueueId());
                sendMessageContext.setQueueOffset(responseHeader.getQueueOffset());

                int commercialBaseCount = brokerController.getBrokerConfig().getCommercialBaseCount();
                int wroteSize = putMessageResult.getAppendMessageResult().getWroteBytes();
                int msgNum = putMessageResult.getAppendMessageResult().getMsgNum();
                int commercialMsgNum = (int) Math.ceil(wroteSize / (double) commercialSizePerMsg);
                int incValue = commercialMsgNum * commercialBaseCount;

                sendMessageContext.setCommercialSendStats(BrokerStatsManager.StatsType.SEND_SUCCESS);
                sendMessageContext.setCommercialSendTimes(incValue);
                sendMessageContext.setCommercialSendSize(wroteSize);
                sendMessageContext.setCommercialOwner(owner);

                sendMessageContext.setSendStat(BrokerStatsManager.StatsType.SEND_SUCCESS);
                sendMessageContext.setCommercialSendMsgNum(commercialMsgNum);
                sendMessageContext.setAccountAuthType(authType);
                sendMessageContext.setAccountOwnerParent(ownerParent);
                sendMessageContext.setAccountOwnerSelf(ownerSelf);
                sendMessageContext.setSendMsgSize(wroteSize);
                sendMessageContext.setSendMsgNum(msgNum);
            }
            return null;
        } else {
            if (hasSendMessageHook()) {
                AppendMessageResult appendMessageResult = putMessageResult.getAppendMessageResult();

                // TODO process partial failures of batch message
                int wroteSize = request.getBody().length;
                int msgNum = Math.max(appendMessageResult != null ? appendMessageResult.getMsgNum() : 1, 1);
                int commercialMsgNum = (int) Math.ceil(wroteSize / (double) commercialSizePerMsg);

                sendMessageContext.setCommercialSendStats(BrokerStatsManager.StatsType.SEND_FAILURE);
                sendMessageContext.setCommercialSendTimes(commercialMsgNum);
                sendMessageContext.setCommercialSendSize(wroteSize);
                sendMessageContext.setCommercialOwner(owner);

                sendMessageContext.setSendStat(BrokerStatsManager.StatsType.SEND_FAILURE);
                sendMessageContext.setCommercialSendMsgNum(commercialMsgNum);
                sendMessageContext.setAccountAuthType(authType);
                sendMessageContext.setAccountOwnerParent(ownerParent);
                sendMessageContext.setAccountOwnerSelf(ownerSelf);
                sendMessageContext.setSendMsgSize(wroteSize);
                sendMessageContext.setSendMsgNum(msgNum);
            }
        }
        return response;
    }

    private RemotingCommand sendBatchMessage(final ChannelHandlerContext ctx,
        final RemotingCommand request,
        final SendMessageContext sendMessageContext,
        final SendMessageRequestHeader requestHeader,
        TopicQueueMappingContext mappingContext,
        final SendMessageCallback sendMessageCallback) {
        final RemotingCommand response = preSend(ctx, request, requestHeader);
        final SendMessageResponseHeader responseHeader = (SendMessageResponseHeader) response.readCustomHeader();

        if (response.getCode() != -1) {
            return response;
        }

        int queueIdInt = requestHeader.getQueueId();
        TopicConfig topicConfig = this.brokerController.getTopicConfigManager().selectTopicConfig(requestHeader.getTopic());

        if (queueIdInt < 0) {
            queueIdInt = randomQueueId(topicConfig.getWriteQueueNums());
        }

        if (requestHeader.getTopic().length() > Byte.MAX_VALUE) {
            response.setCode(ResponseCode.MESSAGE_ILLEGAL);
            response.setRemark("message topic length too long " + requestHeader.getTopic().length());
            return response;
        }

        if (requestHeader.getTopic() != null && requestHeader.getTopic().startsWith(MixAll.RETRY_GROUP_TOPIC_PREFIX)) {
            response.setCode(ResponseCode.MESSAGE_ILLEGAL);
            response.setRemark("batch request does not support retry group " + requestHeader.getTopic());
            return response;
        }
        MessageExtBatch messageExtBatch = new MessageExtBatch();
        messageExtBatch.setTopic(requestHeader.getTopic());
        messageExtBatch.setQueueId(queueIdInt);

        int sysFlag = requestHeader.getSysFlag();
        if (TopicFilterType.MULTI_TAG == topicConfig.getTopicFilterType()) {
            sysFlag |= MessageSysFlag.MULTI_TAGS_FLAG;
        }
        messageExtBatch.setSysFlag(sysFlag);

        messageExtBatch.setFlag(requestHeader.getFlag());
        MessageAccessor.setProperties(messageExtBatch, MessageDecoder.string2messageProperties(requestHeader.getProperties()));
        messageExtBatch.setBody(request.getBody());
        messageExtBatch.setBornTimestamp(requestHeader.getBornTimestamp());
        messageExtBatch.setBornHost(ctx.channel().remoteAddress());
        messageExtBatch.setStoreHost(this.getStoreHost());
        messageExtBatch.setReconsumeTimes(requestHeader.getReconsumeTimes() == null ? 0 : requestHeader.getReconsumeTimes());
        String clusterName = this.brokerController.getBrokerConfig().getBrokerClusterName();
        MessageAccessor.putProperty(messageExtBatch, MessageConst.PROPERTY_CLUSTER, clusterName);

        boolean isInnerBatch = false;

        if (QueueTypeUtils.isBatchCq(Optional.of(topicConfig)) && MessageClientIDSetter.getUniqID(messageExtBatch) != null) {
            // newly introduced inner-batch message
            messageExtBatch.setSysFlag(messageExtBatch.getSysFlag() | MessageSysFlag.NEED_UNWRAP_FLAG);
            messageExtBatch.setSysFlag(messageExtBatch.getSysFlag() | MessageSysFlag.INNER_BATCH_FLAG);
            messageExtBatch.setInnerBatch(true);

            int innerNum = MessageDecoder.countInnerMsgNum(ByteBuffer.wrap(messageExtBatch.getBody()));

            MessageAccessor.putProperty(messageExtBatch, MessageConst.PROPERTY_INNER_NUM, String.valueOf(innerNum));
            messageExtBatch.setPropertiesString(MessageDecoder.messageProperties2String(messageExtBatch.getProperties()));

            // tell the producer that it's an inner-batch message response.
            responseHeader.setBatchUniqId(MessageClientIDSetter.getUniqID(messageExtBatch));

            isInnerBatch = true;
        }

        long beginTimeMillis = this.brokerController.getMessageStore().now();

        if (this.brokerController.getBrokerConfig().isAsyncSendEnable()) {
            CompletableFuture<PutMessageResult> asyncPutMessageFuture;
            if (isInnerBatch) {
                asyncPutMessageFuture = this.brokerController.getMessageStore().asyncPutMessage(messageExtBatch);
            } else {
                asyncPutMessageFuture = this.brokerController.getMessageStore().asyncPutMessages(messageExtBatch);
            }
            final int finalQueueIdInt = queueIdInt;
            asyncPutMessageFuture.thenAcceptAsync(putMessageResult -> {
                RemotingCommand responseFuture =
                    handlePutMessageResult(putMessageResult, response, request, messageExtBatch, responseHeader,
                        sendMessageContext, ctx, finalQueueIdInt, beginTimeMillis, mappingContext, BrokerMetricsManager.getMessageType(requestHeader));
                if (responseFuture != null) {
                    doResponse(ctx, request, responseFuture);
                }
                sendMessageCallback.onComplete(sendMessageContext, response);
            }, this.brokerController.getSendMessageExecutor());
            // Returns null to release the send message thread
            return null;
        } else {
            PutMessageResult putMessageResult;
            if (isInnerBatch) {
                putMessageResult = this.brokerController.getMessageStore().putMessage(messageExtBatch);
            } else {
                putMessageResult = this.brokerController.getMessageStore().putMessages(messageExtBatch);
            }
            handlePutMessageResult(putMessageResult, response, request, messageExtBatch, responseHeader,
                sendMessageContext, ctx, queueIdInt, beginTimeMillis, mappingContext, BrokerMetricsManager.getMessageType(requestHeader));
            sendMessageCallback.onComplete(sendMessageContext, response);
            return response;
        }
    }

    private String diskUtil() {
        double physicRatio = 100;
        String storePath;
        MessageStore messageStore = this.brokerController.getMessageStore();
        if (messageStore instanceof DefaultMessageStore) {
            storePath = ((DefaultMessageStore) messageStore).getStorePathPhysic();
        } else {
            storePath = this.brokerController.getMessageStoreConfig().getStorePathCommitLog();
        }
        String[] paths = storePath.trim().split(MixAll.MULTI_PATH_SPLITTER);
        for (String storePathPhysic : paths) {
            physicRatio = Math.min(physicRatio, UtilAll.getDiskPartitionSpaceUsedPercent(storePathPhysic));
        }

        String storePathLogis =
            StorePathConfigHelper.getStorePathConsumeQueue(this.brokerController.getMessageStoreConfig().getStorePathRootDir());
        double logisRatio = UtilAll.getDiskPartitionSpaceUsedPercent(storePathLogis);

        String storePathIndex =
            StorePathConfigHelper.getStorePathIndex(this.brokerController.getMessageStoreConfig().getStorePathRootDir());
        double indexRatio = UtilAll.getDiskPartitionSpaceUsedPercent(storePathIndex);

        return String.format("CL: %5.2f CQ: %5.2f INDEX: %5.2f", physicRatio, logisRatio, indexRatio);
    }

    private RemotingCommand preSend(ChannelHandlerContext ctx, RemotingCommand request,
        SendMessageRequestHeader requestHeader) {
        final RemotingCommand response = RemotingCommand.createResponseCommand(SendMessageResponseHeader.class);

        response.setOpaque(request.getOpaque());

        response.addExtField(MessageConst.PROPERTY_MSG_REGION, this.brokerController.getBrokerConfig().getRegionId());
        response.addExtField(MessageConst.PROPERTY_TRACE_SWITCH, String.valueOf(this.brokerController.getBrokerConfig().isTraceOn()));

        LOGGER.debug("Receive SendMessage request command {}", request);

        final long startTimestamp = this.brokerController.getBrokerConfig().getStartAcceptSendRequestTimeStamp();

        if (this.brokerController.getMessageStore().now() < startTimestamp) {
            response.setCode(ResponseCode.SYSTEM_ERROR);
            response.setRemark(String.format("broker unable to service, until %s", UtilAll.timeMillisToHumanString2(startTimestamp)));
            return response;
        }

        response.setCode(-1);
        super.msgCheck(ctx, requestHeader, request, response);

        return response;
    }

}<|MERGE_RESOLUTION|>--- conflicted
+++ resolved
@@ -113,12 +113,9 @@
                 }
 
                 RemotingCommand response;
-<<<<<<< HEAD
+                clearReservedProperties(requestHeader);
+
                 // 是否为批量的消息
-=======
-                clearReservedProperties(requestHeader);
-
->>>>>>> 1e16b1a3
                 if (requestHeader.isBatch()) {
                     // 处理多个消息
                     response = this.sendBatchMessage(ctx, request, sendMessageContext, requestHeader, mappingContext,
@@ -191,13 +188,9 @@
         String newTopic = requestHeader.getTopic();
         // 判断是否包含重试topic前缀(%RETRY%)
         if (null != newTopic && newTopic.startsWith(MixAll.RETRY_GROUP_TOPIC_PREFIX)) {
-<<<<<<< HEAD
             // 消费组
-            String groupName = newTopic.substring(MixAll.RETRY_GROUP_TOPIC_PREFIX.length());
+            String groupName = KeyBuilder.parseGroup(newTopic);
             // 获取订阅组配置
-=======
-            String groupName = KeyBuilder.parseGroup(newTopic);
->>>>>>> 1e16b1a3
             SubscriptionGroupConfig subscriptionGroupConfig =
                 this.brokerController.getSubscriptionGroupManager().findSubscriptionGroupConfig(groupName);
             if (null == subscriptionGroupConfig) {
@@ -214,11 +207,6 @@
                 maxReconsumeTimes = requestHeader.getMaxReconsumeTimes();
             }
             int reconsumeTimes = requestHeader.getReconsumeTimes() == null ? 0 : requestHeader.getReconsumeTimes();
-<<<<<<< HEAD
-            // Using '>' instead of '>=' to compatible with the case that reconsumeTimes here are increased by client.
-            // 条件满足，则已经达到最大重试次数16
-            if (reconsumeTimes > maxReconsumeTimes) {
-=======
 
             boolean sendRetryMessageToDeadLetterQueueDirectly = false;
             if (!brokerController.getRebalanceLockManager().isLockAllExpired(groupName)) {
@@ -228,8 +216,8 @@
                 sendRetryMessageToDeadLetterQueueDirectly = true;
             }
 
+            // 条件满足，则已经达到最大重试次数16
             if (reconsumeTimes > maxReconsumeTimes || sendRetryMessageToDeadLetterQueueDirectly) {
->>>>>>> 1e16b1a3
                 Attributes attributes = BrokerMetricsManager.newAttributesBuilder()
                     .put(LABEL_CONSUMER_GROUP, requestHeader.getProducerGroup())
                     .put(LABEL_TOPIC, requestHeader.getTopic())
