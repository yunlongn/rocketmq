--- conflicted
+++ resolved
@@ -847,7 +847,6 @@
         final RemotingCommand request = RemotingCommand.createRequestCommand(RequestCode.POP_MESSAGE, requestHeader);
         this.remotingClient.invokeAsync(addr, request, timeoutMillis, new InvokeCallback() {
             @Override
-<<<<<<< HEAD
             public void onComplete(ResponseFuture responseFuture) {
                 RemotingCommand response = responseFuture.getResponseCommand();
                 if (response != null) {
@@ -869,24 +868,7 @@
                     } else {
                         popCallback.onException(new MQClientException("unknown reason. addr: " + addr + ", timeoutMillis: " + timeoutMillis + ". Request: " + request, responseFuture.getCause()));
                     }
-=======
-            public void operationComplete(ResponseFuture responseFuture) {
-
-            }
-
-            @Override
-            public void operationSucceed(RemotingCommand response) {
-                try {
-                    PopResult popResult = MQClientAPIImpl.this.processPopResponse(brokerName, response, requestHeader.getTopic(), requestHeader);
-                    popCallback.onSuccess(popResult);
-                } catch (Exception e) {
-                    popCallback.onException(e);
->>>>>>> 1e16b1a3
-                }
-            }
-            @Override
-            public void operationFail(Throwable throwable) {
-                popCallback.onException(throwable);
+                }
             }
         });
     }
@@ -1133,13 +1115,8 @@
         PopMessageResponseHeader responseHeader = (PopMessageResponseHeader) response.decodeCommandCustomHeader(PopMessageResponseHeader.class);
         // 总共有多少数据
         popResult.setRestNum(responseHeader.getRestNum());
-<<<<<<< HEAD
-        if (msgFoundList.size() == 0 && popResult.getRestNum() > 0) {
-            System.out.println("有数据但是被锁定了");
-=======
         if (popStatus != PopStatus.FOUND) {
             return popResult;
->>>>>>> 1e16b1a3
         }
         // it is a pop command if pop time greater than 0, we should set the check point info to extraInfo field
         Map<String, Long> startOffsetInfo = null;
@@ -1215,14 +1192,8 @@
                         }
                     }
                 }
-<<<<<<< HEAD
-                messageExt.setBrokerName(brokerName);
-                messageExt.setTopic(NamespaceUtil.withoutNamespace(topic, this.clientConfig.getNamespace()));
-                System.out.println("messageExt " + messageExt.getMsgId());
-=======
                 messageExt.getProperties().computeIfAbsent(
                     MessageConst.PROPERTY_FIRST_POP_TIME, k -> String.valueOf(responseHeader.getPopTime()));
->>>>>>> 1e16b1a3
             }
             messageExt.setBrokerName(brokerName);
             messageExt.setTopic(NamespaceUtil.withoutNamespace(topic, this.clientConfig.getNamespace()));
