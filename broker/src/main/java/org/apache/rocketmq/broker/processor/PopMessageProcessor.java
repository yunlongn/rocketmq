--- conflicted
+++ resolved
@@ -196,19 +196,7 @@
     @Override
     public RemotingCommand processRequest(final ChannelHandlerContext ctx, RemotingCommand request)
         throws RemotingCommandException {
-        final long beginTimeMills = this.brokerController.getMessageStore().now();
-        request.addExtFieldIfNotExist(BORN_TIME, String.valueOf(System.currentTimeMillis()));
-        if (Objects.equals(request.getExtFields().get(BORN_TIME), "0")) {
-            request.addExtField(BORN_TIME, String.valueOf(System.currentTimeMillis()));
-        }
-        Channel channel = ctx.channel();
-
-<<<<<<< HEAD
-    private RemotingCommand processRequest(final Channel channel, RemotingCommand request)
-        throws RemotingCommandException {
         // 创建服务器端对本请求的“响应对象”，注意：header 类型 PopMessageResponseHeader
-=======
->>>>>>> 1e16b1a3
         RemotingCommand response = RemotingCommand.createResponseCommand(PopMessageResponseHeader.class);
         // 获取response对象的 header
         final PopMessageResponseHeader responseHeader = (PopMessageResponseHeader) response.readCustomHeader();
@@ -394,17 +382,12 @@
         }
         if (requestHeader.getQueueId() < 0) {
             // read all queue
-<<<<<<< HEAD
             for (int i = 0; i < topicConfig.getReadQueueNums(); i++) {
                 int queueId = (randomQ + i) % topicConfig.getReadQueueNums();
                 // thenCompose 把所有的 queue 连接起来
                 getMessageFuture = getMessageFuture.thenCompose(restNum -> popMsgFromQueue(false, getMessageResult, requestHeader, queueId, restNum, reviveQid, channel, popTime, finalMessageFilter,
                     startOffsetInfo, msgOffsetInfo, finalOrderCountInfo));
             }
-=======
-            getMessageFuture = popMsgFromTopic(topicConfig, false, getMessageResult, requestHeader, reviveQid, channel,
-                popTime, finalMessageFilter, startOffsetInfo, msgOffsetInfo, orderCountInfo, randomQ, getMessageFuture);
->>>>>>> 1e16b1a3
         } else {
             int queueId = requestHeader.getQueueId();
             getMessageFuture = getMessageFuture.thenCompose(restNum ->
@@ -530,12 +513,9 @@
         PopMessageRequestHeader requestHeader, int queueId, long restNum, int reviveQid,
         Channel channel, long popTime, ExpressionMessageFilter messageFilter, StringBuilder startOffsetInfo,
         StringBuilder msgOffsetInfo, StringBuilder orderCountInfo) {
-<<<<<<< HEAD
         String topic = isRetry ? KeyBuilder.buildPopRetryTopic(requestHeader.getTopic(),
             requestHeader.getConsumerGroup()) : requestHeader.getTopic();
         // 当前线程 锁定当前的 queueId 这么只有一个消费者能消费到指定范围的数据
-=======
->>>>>>> 1e16b1a3
         String lockKey =
             topic + PopAckConstants.SPLIT + requestHeader.getConsumerGroup() + PopAckConstants.SPLIT + queueId;
         boolean isOrder = requestHeader.isOrder();
@@ -547,17 +527,7 @@
             future.complete(restNum);
             return future;
         }
-<<<<<<< HEAD
-=======
-
-        if (isPopShouldStop(topic, requestHeader.getConsumerGroup(), queueId)) {
-            POP_LOGGER.warn("Too much msgs unacked, then stop poping. topic={}, group={}, queueId={}", topic, requestHeader.getConsumerGroup(), queueId);
-            restNum = this.brokerController.getMessageStore().getMaxOffsetInQueue(topic, queueId) - offset + restNum;
-            future.complete(restNum);
-            return future;
-        }
-
->>>>>>> 1e16b1a3
+
         try {
             future.whenComplete((result, throwable) -> queueLockManager.unLock(lockKey));
             offset = getPopOffset(topic, requestHeader.getConsumerGroup(), queueId, requestHeader.getInitMode(),
@@ -642,14 +612,8 @@
                         this.brokerController.getConsumerOffsetManager().commitOffset(channel.remoteAddress().toString(),
                             requestHeader.getConsumerGroup(), topic, queueId, finalOffset);
                     } else {
-<<<<<<< HEAD
                         // Broker 收到消费者发来的 ACK 后，会把 CheckPoint 从缓存中移除。 否则加入重试队列
                         appendCheckPoint(requestHeader, topic, reviveQid, queueId, finalOffset, result, popTime, this.brokerController.getBrokerConfig().getBrokerName());
-=======
-                        if (!appendCheckPoint(requestHeader, topic, reviveQid, queueId, finalOffset, result, popTime, this.brokerController.getBrokerConfig().getBrokerName())) {
-                            return atomicRestNum.get() + result.getMessageCount();
-                        }
->>>>>>> 1e16b1a3
                     }
                     ExtraInfoUtil.buildStartOffsetInfo(startOffsetInfo, topic, queueId, finalOffset);
                     ExtraInfoUtil.buildMsgOffsetInfo(msgOffsetInfo, topic, queueId,
