/*
 * Licensed to the Apache Software Foundation (ASF) under one or more
 * contributor license agreements.  See the NOTICE file distributed with
 * this work for additional information regarding copyright ownership.
 * The ASF licenses this file to You under the Apache License, Version 2.0
 * (the "License"); you may not use this file except in compliance with
 * the License.  You may obtain a copy of the License at
 *
 *     http://www.apache.org/licenses/LICENSE-2.0
 *
 * Unless required by applicable law or agreed to in writing, software
 * distributed under the License is distributed on an "AS IS" BASIS,
 * WITHOUT WARRANTIES OR CONDITIONS OF ANY KIND, either express or implied.
 * See the License for the specific language governing permissions and
 * limitations under the License.
 */
package org.apache.rocketmq.client.impl.consumer;

import java.util.ArrayList;
import java.util.Collections;
import java.util.List;
import java.util.Map;
import java.util.TreeMap;
import java.util.concurrent.atomic.AtomicLong;
import java.util.concurrent.locks.ReadWriteLock;
import java.util.concurrent.locks.ReentrantReadWriteLock;
import org.apache.commons.lang3.StringUtils;
import org.apache.rocketmq.client.consumer.DefaultMQPushConsumer;
import org.apache.rocketmq.common.message.MessageAccessor;
import org.apache.rocketmq.common.message.MessageConst;
import org.apache.rocketmq.common.message.MessageExt;
import org.apache.rocketmq.logging.org.slf4j.Logger;
import org.apache.rocketmq.logging.org.slf4j.LoggerFactory;
import org.apache.rocketmq.remoting.protocol.body.ProcessQueueInfo;

/**
 * Queue consumption snapshot
 */
public class ProcessQueue {
    public final static long REBALANCE_LOCK_MAX_LIVE_TIME =
        Long.parseLong(System.getProperty("rocketmq.client.rebalance.lockMaxLiveTime", "30000"));
    public final static long REBALANCE_LOCK_INTERVAL = Long.parseLong(System.getProperty("rocketmq.client.rebalance.lockInterval", "20000"));
    private final static long PULL_MAX_IDLE_TIME = Long.parseLong(System.getProperty("rocketmq.client.pull.pullMaxIdleTime", "120000"));
    private final Logger log = LoggerFactory.getLogger(ProcessQueue.class);
    /**
     * 读写锁：对消息的操作都要使用
     */
    private final ReadWriteLock treeMapLock = new ReentrantReadWriteLock();

    /**
     * 临时存放消息用的
     */
    private final TreeMap<Long, MessageExt> msgTreeMap = new TreeMap<>();

    /**
     * 消息总数量
     */
    private final AtomicLong msgCount = new AtomicLong();
    /**
     * 整个ProcessQueue处理单元的总消息长度
     */
    private final AtomicLong msgSize = new AtomicLong();
    private final ReadWriteLock consumeLock = new ReentrantReadWriteLock();
    /**
     * A subset of msgTreeMap, will only be used when orderly consume
     * 一个临时的TreeMap，仅在顺序消费模式下使用
     */
    private final TreeMap<Long, MessageExt> consumingMsgOrderlyTreeMap = new TreeMap<>();
    private final AtomicLong tryUnlockTimes = new AtomicLong(0);

    /**
     * 整个ProcessQueue处理单元的offset最大边界
     */
    private volatile long queueOffsetMax = 0L;
    private volatile boolean dropped = false;
    private volatile long lastPullTimestamp = System.currentTimeMillis();
    private volatile long lastConsumeTimestamp = System.currentTimeMillis();
    private volatile boolean locked = false;
    private volatile long lastLockTimestamp = System.currentTimeMillis();

    /**
     * 是否正在消费
     */
    private volatile boolean consuming = false;
    /**
     * broker端还有多少条消息没被处理（拉取消息的那一刻）
     */
    private volatile long msgAccCnt = 0;

    public boolean isLockExpired() {
        return (System.currentTimeMillis() - this.lastLockTimestamp) > REBALANCE_LOCK_MAX_LIVE_TIME;
    }

    public boolean isPullExpired() {
        return (System.currentTimeMillis() - this.lastPullTimestamp) > PULL_MAX_IDLE_TIME;
    }

    /**
     * 最多16条消息一处理；
     * 消息在客户端存在超过15分钟就被认为已过期，然后从本地缓存中移除，以10s的延时消息方式发送会Broker。
     * @param pushConsumer
     */
    public void cleanExpiredMsg(DefaultMQPushConsumer pushConsumer) {
<<<<<<< HEAD
        // 顺序消费时，直接返回
        if (pushConsumer.getDefaultMQPushConsumerImpl().isConsumeOrderly()) {
=======
        if (pushConsumer.isConsumeOrderly()) {
>>>>>>> 1e16b1a3
            return;
        }

        // 循环移除消息
        // 每次最多清理16条消息
        int loop = Math.min(msgTreeMap.size(), 16);
        for (int i = 0; i < loop; i++) {
            MessageExt msg = null;
            try {
                // 获取第一条消息。判断是否超时，若不超时，则结束循环
                this.treeMapLock.readLock().lockInterruptibly();
                try {
                    // 临时存放消息的treeMap不为空，并且 判断当前时间 - TreeMap里第一条消息的开始消费时间 > 15分钟
                    if (!msgTreeMap.isEmpty()) {
                        String consumeStartTimeStamp = MessageAccessor.getConsumeStartTimeStamp(msgTreeMap.firstEntry().getValue());
                        if (StringUtils.isNotEmpty(consumeStartTimeStamp) && System.currentTimeMillis() - Long.parseLong(consumeStartTimeStamp) > pushConsumer.getConsumeTimeout() * 60 * 1000) {
                            msg = msgTreeMap.firstEntry().getValue();
                        }
                    }
                } finally {
                    // 释放读锁
                    this.treeMapLock.readLock().unlock();
                }
            } catch (InterruptedException e) {
                log.error("getExpiredMsg exception", e);
            }

            if (msg == null) {
                break;
            }

            try {

                // 把过期消息以延时消息方式重新发给broker，10s之后才能消费。
                // 发回超时消息 设置延迟等级3
                pushConsumer.sendMessageBack(msg, 3);
                log.info("send expire msg back. topic={}, msgId={}, storeHost={}, queueId={}, queueOffset={}", msg.getTopic(), msg.getMsgId(), msg.getStoreHost(), msg.getQueueId(), msg.getQueueOffset());
                // 判断此时消息是否依然是第一条，若是，则进行移除
                try {
                    this.treeMapLock.writeLock().lockInterruptibly();
                    try {
                        if (!msgTreeMap.isEmpty() && msg.getQueueOffset() == msgTreeMap.firstKey()) {
                            try {
                                // 将过期消息从本地缓存中的消息列表中移除掉，  Collections.singletonList表示只有一个元素的List集合
                                removeMessage(Collections.singletonList(msg));
                            } catch (Exception e) {
                                log.error("send expired msg exception", e);
                            }
                        }
                    } finally {
                        this.treeMapLock.writeLock().unlock();
                    }
                } catch (InterruptedException e) {
                    log.error("getExpiredMsg exception", e);
                }
            } catch (Exception e) {
                log.error("send expired msg exception", e);
            }
        }
    }

    public boolean putMessage(final List<MessageExt> msgs) {
        // 这个只有在顺序消费的时候才会遇到，并发消费不会用到
        boolean dispatchToConsume = false;
        try {
            this.treeMapLock.writeLock().lockInterruptibly();
            try {
                //有效消息数量
                int validMsgCnt = 0;
                for (MessageExt msg : msgs) {
                    // 把传过来的消息都都放在msgTreeMap中，以消息在queue中的offset作为key，msg做为value
                    MessageExt old = msgTreeMap.put(msg.getQueueOffset(), msg);
                    // 正常情况，说明原本msgTreeMap中不包含此条消息
                    if (null == old) {
                        validMsgCnt++;
                        // 将最后一个消息的offset赋值给queueOffsetMax
                        this.queueOffsetMax = msg.getQueueOffset();
                        // 把当前消息的长度加到msgSize中
                        msgSize.addAndGet(msg.getBody().length);
                    }
                }
                // 增加有效消息数量
                msgCount.addAndGet(validMsgCnt);

                // msgTreeMap不为空(含有消息)，并且不是正在消费状态
                // // 这个值在放消息的时候会设置为true，在顺序消费模式，取不到消息则设置为false
                if (!msgTreeMap.isEmpty() && !this.consuming) {
                    // 将ProcessQueue置为正在被消费状态
                    // 有消息，且为未消费状态，则顺序消费模式可以消费
                    dispatchToConsume = true;
                    this.consuming = true;
                }

                if (!msgs.isEmpty()) {
                    // 拿到最后一条消息
                    MessageExt messageExt = msgs.get(msgs.size() - 1);
                    // 获取broker端（拉取消息时）queue里最大的offset，maxOffset会存在每条消息里
                    String property = messageExt.getProperty(MessageConst.PROPERTY_MAX_OFFSET);
                    if (property != null) {
                        // broker端的最大偏移量 - 当前ProcessQueue中处理的最大消息偏移量
                        long accTotal = Long.parseLong(property) - messageExt.getQueueOffset();
                        if (accTotal > 0) {
                            this.msgAccCnt = accTotal;
                        }
                    }
                }
            } finally {
                this.treeMapLock.writeLock().unlock();
            }
        } catch (InterruptedException e) {
            log.error("putMessage exception", e);
        }

        return dispatchToConsume;
    }

    public long getMaxSpan() {
        try {
            this.treeMapLock.readLock().lockInterruptibly();
            try {
                if (!this.msgTreeMap.isEmpty()) {
                    return this.msgTreeMap.lastKey() - this.msgTreeMap.firstKey();
                }
            } finally {
                this.treeMapLock.readLock().unlock();
            }
        } catch (InterruptedException e) {
            log.error("getMaxSpan exception", e);
        }

        return 0;
    }

    public long removeMessage(final List<MessageExt> msgs) {
        long result = -1;
        final long now = System.currentTimeMillis();
        try {
            this.treeMapLock.writeLock().lockInterruptibly();
            this.lastConsumeTimestamp = now;
            try {
                if (!msgTreeMap.isEmpty()) {
                    // 这里+1的原因是：如果msgTreeMap为空时，下一条获得的消息位置为queueOffsetMax+1
                    result = this.queueOffsetMax + 1;
                    int removedCnt = 0;
                    // 移除消息
                    for (MessageExt msg : msgs) {
                        MessageExt prev = msgTreeMap.remove(msg.getQueueOffset());
                        if (prev != null) {
                            removedCnt--;
                            msgSize.addAndGet(-msg.getBody().length);
                        }
                    }
                    if (msgCount.addAndGet(removedCnt) == 0) {
                        msgSize.set(0);
                    }

                    if (!msgTreeMap.isEmpty()) {
                        result = msgTreeMap.firstKey();
                    }
                }
            } finally {
                this.treeMapLock.writeLock().unlock();
            }
        } catch (Throwable t) {
            log.error("removeMessage exception", t);
        }

        return result;
    }

    public TreeMap<Long, MessageExt> getMsgTreeMap() {
        return msgTreeMap;
    }

    public AtomicLong getMsgCount() {
        return msgCount;
    }

    public AtomicLong getMsgSize() {
        return msgSize;
    }

    public boolean isDropped() {
        return dropped;
    }

    public void setDropped(boolean dropped) {
        this.dropped = dropped;
    }

    public boolean isLocked() {
        return locked;
    }

    public void setLocked(boolean locked) {
        this.locked = locked;
    }

    public void rollback() {
        try {
            this.treeMapLock.writeLock().lockInterruptibly();
            try {
                this.msgTreeMap.putAll(this.consumingMsgOrderlyTreeMap);
                this.consumingMsgOrderlyTreeMap.clear();
            } finally {
                this.treeMapLock.writeLock().unlock();
            }
        } catch (InterruptedException e) {
            log.error("rollback exception", e);
        }
    }

    public long commit() {
        try {
            this.treeMapLock.writeLock().lockInterruptibly();
            try {
                Long offset = this.consumingMsgOrderlyTreeMap.lastKey();
                if (msgCount.addAndGet(-this.consumingMsgOrderlyTreeMap.size()) == 0) {
                    msgSize.set(0);
                } else {
                    for (MessageExt msg : this.consumingMsgOrderlyTreeMap.values()) {
                        msgSize.addAndGet(-msg.getBody().length);
                    }
                }
                this.consumingMsgOrderlyTreeMap.clear();
                if (offset != null) {
                    return offset + 1;
                }
            } finally {
                this.treeMapLock.writeLock().unlock();
            }
        } catch (InterruptedException e) {
            log.error("commit exception", e);
        }

        return -1;
    }

    public void makeMessageToConsumeAgain(List<MessageExt> msgs) {
        try {
            this.treeMapLock.writeLock().lockInterruptibly();
            try {
                for (MessageExt msg : msgs) {
                    this.consumingMsgOrderlyTreeMap.remove(msg.getQueueOffset());
                    this.msgTreeMap.put(msg.getQueueOffset(), msg);
                }
            } finally {
                this.treeMapLock.writeLock().unlock();
            }
        } catch (InterruptedException e) {
            log.error("makeMessageToCosumeAgain exception", e);
        }
    }

    public List<MessageExt> takeMessages(final int batchSize) {
        List<MessageExt> result = new ArrayList<>(batchSize);
        final long now = System.currentTimeMillis();
        try {
            this.treeMapLock.writeLock().lockInterruptibly();
            this.lastConsumeTimestamp = now;
            try {
                if (!this.msgTreeMap.isEmpty()) {
                    for (int i = 0; i < batchSize; i++) {
                        Map.Entry<Long, MessageExt> entry = this.msgTreeMap.pollFirstEntry();
                        if (entry != null) {
                            result.add(entry.getValue());
                            consumingMsgOrderlyTreeMap.put(entry.getKey(), entry.getValue());
                        } else {
                            break;
                        }
                    }
                }

                if (result.isEmpty()) {
                    consuming = false;
                }
            } finally {
                this.treeMapLock.writeLock().unlock();
            }
        } catch (InterruptedException e) {
            log.error("take Messages exception", e);
        }

        return result;
    }

    /**
     * Return the result that whether current message is exist in the process queue or not.
     */
    public boolean containsMessage(MessageExt message) {
        if (message == null) {
            // should never reach here.
            return false;
        }
        try {
            this.treeMapLock.readLock().lockInterruptibly();
            try {
                return this.msgTreeMap.containsKey(message.getQueueOffset());
            } finally {
                this.treeMapLock.readLock().unlock();
            }
        } catch (Throwable t) {
            log.error("Failed to check message's existence in process queue, message={}", message, t);
        }
        return false;
    }

    public boolean hasTempMessage() {
        try {
            this.treeMapLock.readLock().lockInterruptibly();
            try {
                return !this.msgTreeMap.isEmpty();
            } finally {
                this.treeMapLock.readLock().unlock();
            }
        } catch (InterruptedException e) {
        }

        return true;
    }

    public void clear() {
        try {
            this.treeMapLock.writeLock().lockInterruptibly();
            try {
                this.msgTreeMap.clear();
                this.consumingMsgOrderlyTreeMap.clear();
                this.msgCount.set(0);
                this.msgSize.set(0);
                this.queueOffsetMax = 0L;
            } finally {
                this.treeMapLock.writeLock().unlock();
            }
        } catch (InterruptedException e) {
            log.error("rollback exception", e);
        }
    }

    public long getLastLockTimestamp() {
        return lastLockTimestamp;
    }

    public void setLastLockTimestamp(long lastLockTimestamp) {
        this.lastLockTimestamp = lastLockTimestamp;
    }

    public ReadWriteLock getConsumeLock() {
        return consumeLock;
    }

    public long getLastPullTimestamp() {
        return lastPullTimestamp;
    }

    public void setLastPullTimestamp(long lastPullTimestamp) {
        this.lastPullTimestamp = lastPullTimestamp;
    }

    public long getMsgAccCnt() {
        return msgAccCnt;
    }

    public void setMsgAccCnt(long msgAccCnt) {
        this.msgAccCnt = msgAccCnt;
    }

    public long getTryUnlockTimes() {
        return this.tryUnlockTimes.get();
    }

    public void incTryUnlockTimes() {
        this.tryUnlockTimes.incrementAndGet();
    }

    public void fillProcessQueueInfo(final ProcessQueueInfo info) {
        try {
            this.treeMapLock.readLock().lockInterruptibly();

            if (!this.msgTreeMap.isEmpty()) {
                info.setCachedMsgMinOffset(this.msgTreeMap.firstKey());
                info.setCachedMsgMaxOffset(this.msgTreeMap.lastKey());
                info.setCachedMsgCount(this.msgTreeMap.size());
            }
            info.setCachedMsgSizeInMiB((int) (this.msgSize.get() / (1024 * 1024)));

            if (!this.consumingMsgOrderlyTreeMap.isEmpty()) {
                info.setTransactionMsgMinOffset(this.consumingMsgOrderlyTreeMap.firstKey());
                info.setTransactionMsgMaxOffset(this.consumingMsgOrderlyTreeMap.lastKey());
                info.setTransactionMsgCount(this.consumingMsgOrderlyTreeMap.size());
            }

            info.setLocked(this.locked);
            info.setTryUnlockTimes(this.tryUnlockTimes.get());
            info.setLastLockTimestamp(this.lastLockTimestamp);

            info.setDroped(this.dropped);
            info.setLastPullTimestamp(this.lastPullTimestamp);
            info.setLastConsumeTimestamp(this.lastConsumeTimestamp);
        } catch (Exception e) {
        } finally {
            this.treeMapLock.readLock().unlock();
        }
    }

    public long getLastConsumeTimestamp() {
        return lastConsumeTimestamp;
    }

    public void setLastConsumeTimestamp(long lastConsumeTimestamp) {
        this.lastConsumeTimestamp = lastConsumeTimestamp;
    }

}<|MERGE_RESOLUTION|>--- conflicted
+++ resolved
@@ -101,12 +101,8 @@
      * @param pushConsumer
      */
     public void cleanExpiredMsg(DefaultMQPushConsumer pushConsumer) {
-<<<<<<< HEAD
         // 顺序消费时，直接返回
-        if (pushConsumer.getDefaultMQPushConsumerImpl().isConsumeOrderly()) {
-=======
         if (pushConsumer.isConsumeOrderly()) {
->>>>>>> 1e16b1a3
             return;
         }
 
