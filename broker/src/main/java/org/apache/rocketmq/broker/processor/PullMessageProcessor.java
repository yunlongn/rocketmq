--- conflicted
+++ resolved
@@ -282,6 +282,7 @@
             return buildErrorResponse(ResponseCode.SYSTEM_ERROR, t.toString());
         }
     }
+
     @Override
     public RemotingCommand processRequest(final ChannelHandlerContext ctx,
         RemotingCommand request) throws RemotingCommandException {
@@ -296,21 +297,15 @@
         }
         return false;
     }
-<<<<<<< HEAD
     /**
      * @param channel 服务器与客户端netty通道
      * @param request 客户端请求（RemotingCommand）
      * @param brokerAllowSuspend 是否允许服务器端长轮询
      */
-    private RemotingCommand processRequest(final Channel channel, RemotingCommand request, boolean brokerAllowSuspend)
+    private RemotingCommand processRequest(final Channel channel, RemotingCommand request, boolean brokerAllowSuspend, boolean brokerAllowFlowCtrSuspend)
         throws RemotingCommandException {
         // 创建服务器端对本请求的“响应对象”，注意：header 类型 PullMessageResponseHeader
-=======
-
-    private RemotingCommand processRequest(final Channel channel, RemotingCommand request, boolean brokerAllowSuspend, boolean brokerAllowFlowCtrSuspend)
-        throws RemotingCommandException {
         final long beginTimeMills = this.brokerController.getMessageStore().now();
->>>>>>> 1e16b1a3
         RemotingCommand response = RemotingCommand.createResponseCommand(PullMessageResponseHeader.class);
         // 获取response对象的 header
         final PullMessageResponseHeader responseHeader = (PullMessageResponseHeader) response.readCustomHeader();
@@ -357,15 +352,7 @@
             return response;
         }
 
-<<<<<<< HEAD
-        // 客户端是否提交 offset（true）
-        final boolean hasCommitOffsetFlag = PullSysFlag.hasCommitOffsetFlag(requestHeader.getSysFlag());
-        // 客户端请求是否包含 订阅数据(false)
-        final boolean hasSubscriptionFlag = PullSysFlag.hasSubscriptionFlag(requestHeader.getSysFlag());
-
         //每个主题都会创建TopicConfig对象 检查 topic 是否存在
-=======
->>>>>>> 1e16b1a3
         TopicConfig topicConfig = this.brokerController.getTopicConfigManager().selectTopicConfig(requestHeader.getTopic());
         if (null == topicConfig) {
             LOGGER.error("the topic {} not exist, consumer: {}", requestHeader.getTopic(), RemotingHelper.parseChannelRemoteAddr(channel));
@@ -374,7 +361,6 @@
             return response;
         }
 
-        //topic权限是否可读
         if (!PermName.isReadable(topicConfig.getPerm())) {
             response.setCode(ResponseCode.NO_PERMISSION);
             responseHeader.setForbiddenType(ForbiddenType.TOPIC_FORBIDDEN);
@@ -830,13 +816,9 @@
     public void executeRequestWhenWakeup(final Channel channel, final RemotingCommand request) {
         Runnable run = () -> {
             try {
-<<<<<<< HEAD
+                boolean brokerAllowFlowCtrSuspend = !(request.getExtFields() != null && request.getExtFields().containsKey(ColdDataPullRequestHoldService.NO_SUSPEND_KEY));
                 // 执行 processRequest 方法，注意：第三个参数 这里是 false了，不会再次触发 长轮询了。
-                final RemotingCommand response = PullMessageProcessor.this.processRequest(channel, request, false);
-=======
-                boolean brokerAllowFlowCtrSuspend = !(request.getExtFields() != null && request.getExtFields().containsKey(ColdDataPullRequestHoldService.NO_SUSPEND_KEY));
                 final RemotingCommand response = PullMessageProcessor.this.processRequest(channel, request, false, brokerAllowFlowCtrSuspend);
->>>>>>> 1e16b1a3
 
                 if (response != null) {
                     response.setOpaque(request.getOpaque());
