/*
 * Licensed to the Apache Software Foundation (ASF) under one or more
 * contributor license agreements.  See the NOTICE file distributed with
 * this work for additional information regarding copyright ownership.
 * The ASF licenses this file to You under the Apache License, Version 2.0
 * (the "License"); you may not use this file except in compliance with
 * the License.  You may obtain a copy of the License at
 *
 *     http://www.apache.org/licenses/LICENSE-2.0
 *
 * Unless required by applicable law or agreed to in writing, software
 * distributed under the License is distributed on an "AS IS" BASIS,
 * WITHOUT WARRANTIES OR CONDITIONS OF ANY KIND, either express or implied.
 * See the License for the specific language governing permissions and
 * limitations under the License.
 */
package org.apache.rocketmq.broker;

import java.io.IOException;
import java.net.InetSocketAddress;
import java.util.AbstractMap;
import java.util.ArrayList;
import java.util.Arrays;
import java.util.Collections;
import java.util.HashMap;
import java.util.List;
import java.util.Map;
import java.util.Objects;
import java.util.Optional;
import java.util.concurrent.BlockingQueue;
import java.util.concurrent.ConcurrentHashMap;
import java.util.concurrent.ConcurrentMap;
import java.util.concurrent.CountDownLatch;
import java.util.concurrent.ExecutorService;
import java.util.concurrent.LinkedBlockingQueue;
import java.util.concurrent.ScheduledExecutorService;
import java.util.concurrent.ScheduledFuture;
import java.util.concurrent.TimeUnit;
import java.util.concurrent.locks.Lock;
import java.util.concurrent.locks.ReentrantLock;
import java.util.function.Function;
import java.util.stream.Collectors;

import com.google.common.collect.Lists;

import org.apache.rocketmq.acl.AccessValidator;
import org.apache.rocketmq.acl.plain.PlainAccessValidator;
import org.apache.rocketmq.broker.client.ClientHousekeepingService;
import org.apache.rocketmq.broker.client.ConsumerIdsChangeListener;
import org.apache.rocketmq.broker.client.ConsumerManager;
import org.apache.rocketmq.broker.client.DefaultConsumerIdsChangeListener;
import org.apache.rocketmq.broker.client.ProducerManager;
import org.apache.rocketmq.broker.client.net.Broker2Client;
import org.apache.rocketmq.broker.client.rebalance.RebalanceLockManager;
import org.apache.rocketmq.broker.coldctr.ColdDataCgCtrService;
import org.apache.rocketmq.broker.coldctr.ColdDataPullRequestHoldService;
import org.apache.rocketmq.broker.controller.ReplicasManager;
import org.apache.rocketmq.broker.dledger.DLedgerRoleChangeHandler;
import org.apache.rocketmq.broker.failover.EscapeBridge;
import org.apache.rocketmq.broker.filter.CommitLogDispatcherCalcBitMap;
import org.apache.rocketmq.broker.filter.ConsumerFilterManager;
import org.apache.rocketmq.broker.latency.BrokerFastFailure;
import org.apache.rocketmq.broker.longpolling.LmqPullRequestHoldService;
import org.apache.rocketmq.broker.longpolling.NotifyMessageArrivingListener;
import org.apache.rocketmq.broker.longpolling.PullRequestHoldService;
import org.apache.rocketmq.broker.metrics.BrokerMetricsManager;
import org.apache.rocketmq.broker.mqtrace.ConsumeMessageHook;
import org.apache.rocketmq.broker.mqtrace.SendMessageHook;
import org.apache.rocketmq.broker.offset.BroadcastOffsetManager;
import org.apache.rocketmq.broker.offset.ConsumerOffsetManager;
import org.apache.rocketmq.broker.offset.ConsumerOrderInfoManager;
import org.apache.rocketmq.broker.offset.LmqConsumerOffsetManager;
import org.apache.rocketmq.broker.offset.RocksDBConsumerOffsetManager;
import org.apache.rocketmq.broker.offset.RocksDBLmqConsumerOffsetManager;
import org.apache.rocketmq.broker.out.BrokerOuterAPI;
import org.apache.rocketmq.broker.plugin.BrokerAttachedPlugin;
import org.apache.rocketmq.broker.processor.AckMessageProcessor;
import org.apache.rocketmq.broker.processor.AdminBrokerProcessor;
import org.apache.rocketmq.broker.processor.ChangeInvisibleTimeProcessor;
import org.apache.rocketmq.broker.processor.ClientManageProcessor;
import org.apache.rocketmq.broker.processor.ConsumerManageProcessor;
import org.apache.rocketmq.broker.processor.EndTransactionProcessor;
import org.apache.rocketmq.broker.processor.NotificationProcessor;
import org.apache.rocketmq.broker.processor.PeekMessageProcessor;
import org.apache.rocketmq.broker.processor.PollingInfoProcessor;
import org.apache.rocketmq.broker.processor.PopInflightMessageCounter;
import org.apache.rocketmq.broker.processor.PopMessageProcessor;
import org.apache.rocketmq.broker.processor.PullMessageProcessor;
import org.apache.rocketmq.broker.processor.QueryAssignmentProcessor;
import org.apache.rocketmq.broker.processor.QueryMessageProcessor;
import org.apache.rocketmq.broker.processor.ReplyMessageProcessor;
import org.apache.rocketmq.broker.processor.SendMessageProcessor;
import org.apache.rocketmq.broker.schedule.ScheduleMessageService;
import org.apache.rocketmq.broker.slave.SlaveSynchronize;
import org.apache.rocketmq.broker.subscription.LmqSubscriptionGroupManager;
import org.apache.rocketmq.broker.subscription.RocksDBLmqSubscriptionGroupManager;
import org.apache.rocketmq.broker.subscription.RocksDBSubscriptionGroupManager;
import org.apache.rocketmq.broker.subscription.SubscriptionGroupManager;
import org.apache.rocketmq.broker.topic.LmqTopicConfigManager;
import org.apache.rocketmq.broker.topic.RocksDBLmqTopicConfigManager;
import org.apache.rocketmq.broker.topic.RocksDBTopicConfigManager;
import org.apache.rocketmq.broker.topic.TopicConfigManager;
import org.apache.rocketmq.broker.topic.TopicQueueMappingCleanService;
import org.apache.rocketmq.broker.topic.TopicQueueMappingManager;
import org.apache.rocketmq.broker.topic.TopicRouteInfoManager;
import org.apache.rocketmq.broker.transaction.AbstractTransactionalMessageCheckListener;
import org.apache.rocketmq.broker.transaction.TransactionMetricsFlushService;
import org.apache.rocketmq.broker.transaction.TransactionalMessageCheckService;
import org.apache.rocketmq.broker.transaction.TransactionalMessageService;
import org.apache.rocketmq.broker.transaction.queue.DefaultTransactionalMessageCheckListener;
import org.apache.rocketmq.broker.transaction.queue.TransactionalMessageBridge;
import org.apache.rocketmq.broker.transaction.queue.TransactionalMessageServiceImpl;
import org.apache.rocketmq.broker.util.HookUtils;
import org.apache.rocketmq.common.AbstractBrokerRunnable;
import org.apache.rocketmq.common.BrokerConfig;
import org.apache.rocketmq.common.BrokerIdentity;
import org.apache.rocketmq.common.MixAll;
import org.apache.rocketmq.common.ThreadFactoryImpl;
import org.apache.rocketmq.common.TopicConfig;
import org.apache.rocketmq.common.UtilAll;
import org.apache.rocketmq.common.constant.LoggerName;
import org.apache.rocketmq.common.constant.PermName;
import org.apache.rocketmq.common.message.MessageExt;
import org.apache.rocketmq.common.message.MessageExtBrokerInner;
import org.apache.rocketmq.common.stats.MomentStatsItem;
import org.apache.rocketmq.common.utils.ServiceProvider;
import org.apache.rocketmq.common.utils.ThreadUtils;
import org.apache.rocketmq.logging.org.slf4j.Logger;
import org.apache.rocketmq.logging.org.slf4j.LoggerFactory;
import org.apache.rocketmq.remoting.Configuration;
import org.apache.rocketmq.remoting.RPCHook;
import org.apache.rocketmq.remoting.RemotingServer;
import org.apache.rocketmq.remoting.common.TlsMode;
import org.apache.rocketmq.remoting.netty.NettyClientConfig;
import org.apache.rocketmq.remoting.netty.NettyRemotingServer;
import org.apache.rocketmq.remoting.netty.NettyRequestProcessor;
import org.apache.rocketmq.remoting.netty.NettyServerConfig;
import org.apache.rocketmq.remoting.netty.RequestTask;
import org.apache.rocketmq.remoting.netty.TlsSystemConfig;
import org.apache.rocketmq.remoting.protocol.BrokerSyncInfo;
import org.apache.rocketmq.remoting.protocol.DataVersion;
import org.apache.rocketmq.remoting.protocol.NamespaceUtil;
import org.apache.rocketmq.remoting.protocol.RemotingCommand;
import org.apache.rocketmq.remoting.protocol.RequestCode;
import org.apache.rocketmq.remoting.protocol.body.BrokerMemberGroup;
import org.apache.rocketmq.remoting.protocol.body.TopicConfigAndMappingSerializeWrapper;
import org.apache.rocketmq.remoting.protocol.body.TopicConfigSerializeWrapper;
import org.apache.rocketmq.remoting.protocol.namesrv.RegisterBrokerResult;
import org.apache.rocketmq.remoting.protocol.statictopic.TopicQueueMappingDetail;
import org.apache.rocketmq.remoting.protocol.statictopic.TopicQueueMappingInfo;
import org.apache.rocketmq.srvutil.FileWatchService;
import org.apache.rocketmq.store.DefaultMessageStore;
import org.apache.rocketmq.store.MessageArrivingListener;
import org.apache.rocketmq.store.MessageStore;
import org.apache.rocketmq.store.PutMessageResult;
import org.apache.rocketmq.store.RocksDBMessageStore;
import org.apache.rocketmq.store.config.BrokerRole;
import org.apache.rocketmq.store.config.MessageStoreConfig;
import org.apache.rocketmq.store.dledger.DLedgerCommitLog;
import org.apache.rocketmq.store.hook.PutMessageHook;
import org.apache.rocketmq.store.hook.SendMessageBackHook;
import org.apache.rocketmq.store.plugin.MessageStoreFactory;
import org.apache.rocketmq.store.plugin.MessageStorePluginContext;
import org.apache.rocketmq.store.stats.BrokerStats;
import org.apache.rocketmq.store.stats.BrokerStatsManager;
import org.apache.rocketmq.store.stats.LmqBrokerStatsManager;
import org.apache.rocketmq.store.timer.TimerCheckpoint;
import org.apache.rocketmq.store.timer.TimerMessageStore;
import org.apache.rocketmq.store.timer.TimerMetrics;

public class BrokerController {
    protected static final Logger LOG = LoggerFactory.getLogger(LoggerName.BROKER_LOGGER_NAME);
    private static final Logger LOG_PROTECTION = LoggerFactory.getLogger(LoggerName.PROTECTION_LOGGER_NAME);
    private static final Logger LOG_WATER_MARK = LoggerFactory.getLogger(LoggerName.WATER_MARK_LOGGER_NAME);
    protected static final int HA_ADDRESS_MIN_LENGTH = 6;

    protected final BrokerConfig brokerConfig;
    private final NettyServerConfig nettyServerConfig;
    private final NettyClientConfig nettyClientConfig;
    protected final MessageStoreConfig messageStoreConfig;
    protected final ConsumerOffsetManager consumerOffsetManager;
    protected final BroadcastOffsetManager broadcastOffsetManager;
    protected final ConsumerManager consumerManager;
    protected final ConsumerFilterManager consumerFilterManager;
    protected final ConsumerOrderInfoManager consumerOrderInfoManager;
    protected final PopInflightMessageCounter popInflightMessageCounter;
    protected final ProducerManager producerManager;
    protected final ScheduleMessageService scheduleMessageService;
    protected final ClientHousekeepingService clientHousekeepingService;
    protected final PullMessageProcessor pullMessageProcessor;
    protected final PeekMessageProcessor peekMessageProcessor;
    protected final PopMessageProcessor popMessageProcessor;
    protected final AckMessageProcessor ackMessageProcessor;
    protected final ChangeInvisibleTimeProcessor changeInvisibleTimeProcessor;
    protected final NotificationProcessor notificationProcessor;
    protected final PollingInfoProcessor pollingInfoProcessor;
    protected final QueryAssignmentProcessor queryAssignmentProcessor;
    protected final ClientManageProcessor clientManageProcessor;
    protected final SendMessageProcessor sendMessageProcessor;
    protected final ReplyMessageProcessor replyMessageProcessor;
    protected final PullRequestHoldService pullRequestHoldService;
    protected final MessageArrivingListener messageArrivingListener;
    protected final Broker2Client broker2Client;
    protected final ConsumerIdsChangeListener consumerIdsChangeListener;
    protected final EndTransactionProcessor endTransactionProcessor;
    private final RebalanceLockManager rebalanceLockManager = new RebalanceLockManager();
    private final TopicRouteInfoManager topicRouteInfoManager;
    protected BrokerOuterAPI brokerOuterAPI;
    protected ScheduledExecutorService scheduledExecutorService;
    protected ScheduledExecutorService syncBrokerMemberGroupExecutorService;
    protected ScheduledExecutorService brokerHeartbeatExecutorService;
    protected final SlaveSynchronize slaveSynchronize;
    protected final BlockingQueue<Runnable> sendThreadPoolQueue;
    protected final BlockingQueue<Runnable> putThreadPoolQueue;
    protected final BlockingQueue<Runnable> ackThreadPoolQueue;
    protected final BlockingQueue<Runnable> pullThreadPoolQueue;
    protected final BlockingQueue<Runnable> litePullThreadPoolQueue;
    protected final BlockingQueue<Runnable> replyThreadPoolQueue;
    protected final BlockingQueue<Runnable> queryThreadPoolQueue;
    protected final BlockingQueue<Runnable> clientManagerThreadPoolQueue;
    protected final BlockingQueue<Runnable> heartbeatThreadPoolQueue;
    protected final BlockingQueue<Runnable> consumerManagerThreadPoolQueue;
    protected final BlockingQueue<Runnable> endTransactionThreadPoolQueue;
    protected final BlockingQueue<Runnable> adminBrokerThreadPoolQueue;
    protected final BlockingQueue<Runnable> loadBalanceThreadPoolQueue;
    protected final BrokerStatsManager brokerStatsManager;
    protected final List<SendMessageHook> sendMessageHookList = new ArrayList<>();
    protected final List<ConsumeMessageHook> consumeMessageHookList = new ArrayList<>();
    protected MessageStore messageStore;
    protected RemotingServer remotingServer;
    protected CountDownLatch remotingServerStartLatch;
    protected RemotingServer fastRemotingServer;
    protected TopicConfigManager topicConfigManager;
    protected SubscriptionGroupManager subscriptionGroupManager;
    protected TopicQueueMappingManager topicQueueMappingManager;
    protected ExecutorService sendMessageExecutor;
    protected ExecutorService pullMessageExecutor;
    protected ExecutorService litePullMessageExecutor;
    protected ExecutorService putMessageFutureExecutor;
    protected ExecutorService ackMessageExecutor;
    protected ExecutorService replyMessageExecutor;
    protected ExecutorService queryMessageExecutor;
    protected ExecutorService adminBrokerExecutor;
    protected ExecutorService clientManageExecutor;
    protected ExecutorService heartbeatExecutor;
    protected ExecutorService consumerManageExecutor;
    protected ExecutorService loadBalanceExecutor;
    protected ExecutorService endTransactionExecutor;
    protected boolean updateMasterHAServerAddrPeriodically = false;
    private BrokerStats brokerStats;
    private InetSocketAddress storeHost;
    private TimerMessageStore timerMessageStore;
    private TimerCheckpoint timerCheckpoint;
    protected BrokerFastFailure brokerFastFailure;
    private Configuration configuration;
    protected TopicQueueMappingCleanService topicQueueMappingCleanService;
    protected FileWatchService fileWatchService;
    protected TransactionalMessageCheckService transactionalMessageCheckService;
    protected TransactionalMessageService transactionalMessageService;
    protected AbstractTransactionalMessageCheckListener transactionalMessageCheckListener;
    protected Map<Class, AccessValidator> accessValidatorMap = new HashMap<>();
    protected volatile boolean shutdown = false;
    protected ShutdownHook shutdownHook;
    private volatile boolean isScheduleServiceStart = false;
    private volatile boolean isTransactionCheckServiceStart = false;
    protected volatile BrokerMemberGroup brokerMemberGroup;
    protected EscapeBridge escapeBridge;
    protected List<BrokerAttachedPlugin> brokerAttachedPlugins = new ArrayList<>();
    protected volatile long shouldStartTime;
    private BrokerPreOnlineService brokerPreOnlineService;
    protected volatile boolean isIsolated = false;
    protected volatile long minBrokerIdInGroup = 0;
    protected volatile String minBrokerAddrInGroup = null;
    private final Lock lock = new ReentrantLock();
    protected final List<ScheduledFuture<?>> scheduledFutures = new ArrayList<>();
    protected ReplicasManager replicasManager;
    private long lastSyncTimeMs = System.currentTimeMillis();
    private BrokerMetricsManager brokerMetricsManager;
    private ColdDataPullRequestHoldService coldDataPullRequestHoldService;
    private ColdDataCgCtrService coldDataCgCtrService;
    private TransactionMetricsFlushService transactionMetricsFlushService;

    public BrokerController(
        final BrokerConfig brokerConfig,
        final NettyServerConfig nettyServerConfig,
        final NettyClientConfig nettyClientConfig,
        final MessageStoreConfig messageStoreConfig,
        final ShutdownHook shutdownHook
    ) {
        this(brokerConfig, nettyServerConfig, nettyClientConfig, messageStoreConfig);
        this.shutdownHook = shutdownHook;
    }

    public BrokerController(
        final BrokerConfig brokerConfig,
        final MessageStoreConfig messageStoreConfig
    ) {
        this(brokerConfig, null, null, messageStoreConfig);
    }

    public BrokerController(
        final BrokerConfig brokerConfig,
        final NettyServerConfig nettyServerConfig,
        final NettyClientConfig nettyClientConfig,
        final MessageStoreConfig messageStoreConfig
    ) {
        this.brokerConfig = brokerConfig;
        this.nettyServerConfig = nettyServerConfig;
        this.nettyClientConfig = nettyClientConfig;
        this.messageStoreConfig = messageStoreConfig;
        this.setStoreHost(new InetSocketAddress(this.getBrokerConfig().getBrokerIP1(), getListenPort()));
        this.brokerStatsManager = messageStoreConfig.isEnableLmq() ? new LmqBrokerStatsManager(this.brokerConfig.getBrokerClusterName(), this.brokerConfig.isEnableDetailStat()) : new BrokerStatsManager(this.brokerConfig.getBrokerClusterName(), this.brokerConfig.isEnableDetailStat());
        this.broadcastOffsetManager = new BroadcastOffsetManager(this);
        if (this.messageStoreConfig.isEnableRocksDBStore()) {
            this.topicConfigManager = messageStoreConfig.isEnableLmq() ? new RocksDBLmqTopicConfigManager(this) : new RocksDBTopicConfigManager(this);
            this.subscriptionGroupManager = messageStoreConfig.isEnableLmq() ? new RocksDBLmqSubscriptionGroupManager(this) : new RocksDBSubscriptionGroupManager(this);
            this.consumerOffsetManager = messageStoreConfig.isEnableLmq() ? new RocksDBLmqConsumerOffsetManager(this) : new RocksDBConsumerOffsetManager(this);
        } else {
            this.topicConfigManager = messageStoreConfig.isEnableLmq() ? new LmqTopicConfigManager(this) : new TopicConfigManager(this);
            this.subscriptionGroupManager = messageStoreConfig.isEnableLmq() ? new LmqSubscriptionGroupManager(this) : new SubscriptionGroupManager(this);
            this.consumerOffsetManager = messageStoreConfig.isEnableLmq() ? new LmqConsumerOffsetManager(this) : new ConsumerOffsetManager(this);
        }
        this.topicQueueMappingManager = new TopicQueueMappingManager(this);
        this.pullMessageProcessor = new PullMessageProcessor(this);
        this.peekMessageProcessor = new PeekMessageProcessor(this);
        this.pullRequestHoldService = messageStoreConfig.isEnableLmq() ? new LmqPullRequestHoldService(this) : new PullRequestHoldService(this);
        this.popMessageProcessor = new PopMessageProcessor(this);
        this.notificationProcessor = new NotificationProcessor(this);
        this.pollingInfoProcessor = new PollingInfoProcessor(this);
        this.ackMessageProcessor = new AckMessageProcessor(this);
        this.changeInvisibleTimeProcessor = new ChangeInvisibleTimeProcessor(this);
        this.sendMessageProcessor = new SendMessageProcessor(this);
        this.replyMessageProcessor = new ReplyMessageProcessor(this);
        this.messageArrivingListener = new NotifyMessageArrivingListener(this.pullRequestHoldService, this.popMessageProcessor, this.notificationProcessor);
        this.consumerIdsChangeListener = new DefaultConsumerIdsChangeListener(this);
        this.consumerManager = new ConsumerManager(this.consumerIdsChangeListener, this.brokerStatsManager, this.brokerConfig);
        this.producerManager = new ProducerManager(this.brokerStatsManager);
        this.consumerFilterManager = new ConsumerFilterManager(this);
        this.consumerOrderInfoManager = new ConsumerOrderInfoManager(this);
        this.popInflightMessageCounter = new PopInflightMessageCounter(this);
        this.clientHousekeepingService = new ClientHousekeepingService(this);
        this.broker2Client = new Broker2Client(this);
        this.scheduleMessageService = new ScheduleMessageService(this);
        this.coldDataPullRequestHoldService = new ColdDataPullRequestHoldService(this);
        this.coldDataCgCtrService = new ColdDataCgCtrService(this);

        if (nettyClientConfig != null) {
            this.brokerOuterAPI = new BrokerOuterAPI(nettyClientConfig);
        }

        this.queryAssignmentProcessor = new QueryAssignmentProcessor(this);
        this.clientManageProcessor = new ClientManageProcessor(this);
        this.slaveSynchronize = new SlaveSynchronize(this);
        this.endTransactionProcessor = new EndTransactionProcessor(this);

        this.sendThreadPoolQueue = new LinkedBlockingQueue<>(this.brokerConfig.getSendThreadPoolQueueCapacity());
        this.putThreadPoolQueue = new LinkedBlockingQueue<>(this.brokerConfig.getPutThreadPoolQueueCapacity());
        this.pullThreadPoolQueue = new LinkedBlockingQueue<>(this.brokerConfig.getPullThreadPoolQueueCapacity());
        this.litePullThreadPoolQueue = new LinkedBlockingQueue<>(this.brokerConfig.getLitePullThreadPoolQueueCapacity());

        this.ackThreadPoolQueue = new LinkedBlockingQueue<>(this.brokerConfig.getAckThreadPoolQueueCapacity());
        this.replyThreadPoolQueue = new LinkedBlockingQueue<>(this.brokerConfig.getReplyThreadPoolQueueCapacity());
        this.queryThreadPoolQueue = new LinkedBlockingQueue<>(this.brokerConfig.getQueryThreadPoolQueueCapacity());
        this.clientManagerThreadPoolQueue = new LinkedBlockingQueue<>(this.brokerConfig.getClientManagerThreadPoolQueueCapacity());
        this.consumerManagerThreadPoolQueue = new LinkedBlockingQueue<>(this.brokerConfig.getConsumerManagerThreadPoolQueueCapacity());
        this.heartbeatThreadPoolQueue = new LinkedBlockingQueue<>(this.brokerConfig.getHeartbeatThreadPoolQueueCapacity());
        this.endTransactionThreadPoolQueue = new LinkedBlockingQueue<>(this.brokerConfig.getEndTransactionPoolQueueCapacity());
        this.adminBrokerThreadPoolQueue = new LinkedBlockingQueue<>(this.brokerConfig.getAdminBrokerThreadPoolQueueCapacity());
        this.loadBalanceThreadPoolQueue = new LinkedBlockingQueue<>(this.brokerConfig.getLoadBalanceThreadPoolQueueCapacity());

        this.brokerFastFailure = new BrokerFastFailure(this);

        String brokerConfigPath;
        if (brokerConfig.getBrokerConfigPath() != null && !brokerConfig.getBrokerConfigPath().isEmpty()) {
            brokerConfigPath = brokerConfig.getBrokerConfigPath();
        } else {
            brokerConfigPath = BrokerPathConfigHelper.getBrokerConfigPath();
        }
        this.configuration = new Configuration(
            LOG,
            brokerConfigPath,
            this.brokerConfig, this.nettyServerConfig, this.nettyClientConfig, this.messageStoreConfig
        );

        this.brokerStatsManager.setProduerStateGetter(new BrokerStatsManager.StateGetter() {
            @Override
            public boolean online(String instanceId, String group, String topic) {
                if (getTopicConfigManager().getTopicConfigTable().containsKey(NamespaceUtil.wrapNamespace(instanceId, topic))) {
                    return getProducerManager().groupOnline(NamespaceUtil.wrapNamespace(instanceId, group));
                } else {
                    return getProducerManager().groupOnline(group);
                }
            }
        });
        this.brokerStatsManager.setConsumerStateGetter(new BrokerStatsManager.StateGetter() {
            @Override
            public boolean online(String instanceId, String group, String topic) {
                String topicFullName = NamespaceUtil.wrapNamespace(instanceId, topic);
                if (getTopicConfigManager().getTopicConfigTable().containsKey(topicFullName)) {
                    return getConsumerManager().findSubscriptionData(NamespaceUtil.wrapNamespace(instanceId, group), topicFullName) != null;
                } else {
                    return getConsumerManager().findSubscriptionData(group, topic) != null;
                }
            }
        });

        this.brokerMemberGroup = new BrokerMemberGroup(this.brokerConfig.getBrokerClusterName(), this.brokerConfig.getBrokerName());
        this.brokerMemberGroup.getBrokerAddrs().put(this.brokerConfig.getBrokerId(), this.getBrokerAddr());

        this.escapeBridge = new EscapeBridge(this);

        this.topicRouteInfoManager = new TopicRouteInfoManager(this);

        if (this.brokerConfig.isEnableSlaveActingMaster() && !this.brokerConfig.isSkipPreOnline()) {
            this.brokerPreOnlineService = new BrokerPreOnlineService(this);
        }
    }

    public BrokerConfig getBrokerConfig() {
        return brokerConfig;
    }

    public NettyServerConfig getNettyServerConfig() {
        return nettyServerConfig;
    }

    public NettyClientConfig getNettyClientConfig() {
        return nettyClientConfig;
    }

    public BlockingQueue<Runnable> getPullThreadPoolQueue() {
        return pullThreadPoolQueue;
    }

    public BlockingQueue<Runnable> getQueryThreadPoolQueue() {
        return queryThreadPoolQueue;
    }

    public BrokerMetricsManager getBrokerMetricsManager() {
        return brokerMetricsManager;
    }

    protected void initializeRemotingServer() throws CloneNotSupportedException {
        // 开启 netty server 可以处理客户端所有请求，如：生产者发送消息的请求，消费者拉取消息的请求。
        this.remotingServer = new NettyRemotingServer(this.nettyServerConfig, this.clientHousekeepingService);
        NettyServerConfig fastConfig = (NettyServerConfig) this.nettyServerConfig.clone();

        int listeningPort = nettyServerConfig.getListenPort() - 2;
        if (listeningPort < 0) {
            listeningPort = 0;
        }
        fastConfig.setListenPort(listeningPort);

        // 功能基本与remotingServer相同，唯一不同的是不可以处理消费者拉取消息的请求。 生产者的发送消息的专用server
        this.fastRemotingServer = new NettyRemotingServer(fastConfig, this.clientHousekeepingService);
    }

    /**
     * Initialize resources including remoting server and thread executors.
     */
    protected void initializeResources() {
        this.scheduledExecutorService = ThreadUtils.newScheduledThreadPool(1,
            new ThreadFactoryImpl("BrokerControllerScheduledThread", true, getBrokerIdentity()));

<<<<<<< HEAD
        // 处理接收消息请求的处理线程池 default  `Math.min(Runtime.getRuntime().availableProcessors(), 4)`
        this.sendMessageExecutor = new BrokerFixedThreadPoolExecutor(
=======
        this.sendMessageExecutor = ThreadUtils.newThreadPoolExecutor(
>>>>>>> 1e16b1a3
            this.brokerConfig.getSendMessageThreadPoolNums(),
            this.brokerConfig.getSendMessageThreadPoolNums(),
            1000 * 60,
            TimeUnit.MILLISECONDS,
            this.sendThreadPoolQueue,
            new ThreadFactoryImpl("SendMessageThread_", getBrokerIdentity()));

<<<<<<< HEAD
        // 处理消费者拉取消息请求的线程池 `16 + Runtime.getRuntime().availableProcessors() * 2;`
        this.pullMessageExecutor = new BrokerFixedThreadPoolExecutor(
=======
        this.pullMessageExecutor = ThreadUtils.newThreadPoolExecutor(
>>>>>>> 1e16b1a3
            this.brokerConfig.getPullMessageThreadPoolNums(),
            this.brokerConfig.getPullMessageThreadPoolNums(),
            1000 * 60,
            TimeUnit.MILLISECONDS,
            this.pullThreadPoolQueue,
            new ThreadFactoryImpl("PullMessageThread_", getBrokerIdentity()));

        this.litePullMessageExecutor = ThreadUtils.newThreadPoolExecutor(
            this.brokerConfig.getLitePullMessageThreadPoolNums(),
            this.brokerConfig.getLitePullMessageThreadPoolNums(),
            1000 * 60,
            TimeUnit.MILLISECONDS,
            this.litePullThreadPoolQueue,
            new ThreadFactoryImpl("LitePullMessageThread_", getBrokerIdentity()));

<<<<<<< HEAD
        // 处理异步消息请求的处理线程池， 上面是处理需要同步结果的消息发送，这里是不需要同步结果的消息发送 `Math.min(Runtime.getRuntime().availableProcessors(), 4)`
        this.putMessageFutureExecutor = new BrokerFixedThreadPoolExecutor(
=======
        this.putMessageFutureExecutor = ThreadUtils.newThreadPoolExecutor(
>>>>>>> 1e16b1a3
            this.brokerConfig.getPutMessageFutureThreadPoolNums(),
            this.brokerConfig.getPutMessageFutureThreadPoolNums(),
            1000 * 60,
            TimeUnit.MILLISECONDS,
            this.putThreadPoolQueue,
            new ThreadFactoryImpl("SendMessageThread_", getBrokerIdentity()));

        this.ackMessageExecutor = ThreadUtils.newThreadPoolExecutor(
            this.brokerConfig.getAckMessageThreadPoolNums(),
            this.brokerConfig.getAckMessageThreadPoolNums(),
            1000 * 60,
            TimeUnit.MILLISECONDS,
            this.ackThreadPoolQueue,
            new ThreadFactoryImpl("AckMessageThread_", getBrokerIdentity()));

<<<<<<< HEAD
        // 查询或者查看消息处理请求的线程池
        this.queryMessageExecutor = new BrokerFixedThreadPoolExecutor(
=======
        this.queryMessageExecutor = ThreadUtils.newThreadPoolExecutor(
>>>>>>> 1e16b1a3
            this.brokerConfig.getQueryMessageThreadPoolNums(),
            this.brokerConfig.getQueryMessageThreadPoolNums(),
            1000 * 60,
            TimeUnit.MILLISECONDS,
            this.queryThreadPoolQueue,
            new ThreadFactoryImpl("QueryMessageThread_", getBrokerIdentity()));

        this.adminBrokerExecutor = ThreadUtils.newThreadPoolExecutor(
            this.brokerConfig.getAdminBrokerThreadPoolNums(),
            this.brokerConfig.getAdminBrokerThreadPoolNums(),
            1000 * 60,
            TimeUnit.MILLISECONDS,
            this.adminBrokerThreadPoolQueue,
            new ThreadFactoryImpl("AdminBrokerThread_", getBrokerIdentity()));

<<<<<<< HEAD
        // 客户端注册退出请求的线程池
        this.clientManageExecutor = new BrokerFixedThreadPoolExecutor(
=======
        this.clientManageExecutor = ThreadUtils.newThreadPoolExecutor(
>>>>>>> 1e16b1a3
            this.brokerConfig.getClientManageThreadPoolNums(),
            this.brokerConfig.getClientManageThreadPoolNums(),
            1000 * 60,
            TimeUnit.MILLISECONDS,
            this.clientManagerThreadPoolQueue,
            new ThreadFactoryImpl("ClientManageThread_", getBrokerIdentity()));

<<<<<<< HEAD
        // 接收心跳检测请求的线程池
        this.heartbeatExecutor = new BrokerFixedThreadPoolExecutor(
=======
        this.heartbeatExecutor = ThreadUtils.newThreadPoolExecutor(
>>>>>>> 1e16b1a3
            this.brokerConfig.getHeartbeatThreadPoolNums(),
            this.brokerConfig.getHeartbeatThreadPoolNums(),
            1000 * 60,
            TimeUnit.MILLISECONDS,
            this.heartbeatThreadPoolQueue,
            new ThreadFactoryImpl("HeartbeatThread_", true, getBrokerIdentity()));

<<<<<<< HEAD
        // 消费者管理的请求的线程池
        this.consumerManageExecutor = new BrokerFixedThreadPoolExecutor(
=======
        this.consumerManageExecutor = ThreadUtils.newThreadPoolExecutor(
>>>>>>> 1e16b1a3
            this.brokerConfig.getConsumerManageThreadPoolNums(),
            this.brokerConfig.getConsumerManageThreadPoolNums(),
            1000 * 60,
            TimeUnit.MILLISECONDS,
            this.consumerManagerThreadPoolQueue,
            new ThreadFactoryImpl("ConsumerManageThread_", true, getBrokerIdentity()));

<<<<<<< HEAD
        // 处理回复消息请求线程池， 当生产者发送消息后，broker 接收该请求后，会将该消息带原封不动的返回给客户端；
        this.replyMessageExecutor = new BrokerFixedThreadPoolExecutor(
=======
        this.replyMessageExecutor = ThreadUtils.newThreadPoolExecutor(
>>>>>>> 1e16b1a3
            this.brokerConfig.getProcessReplyMessageThreadPoolNums(),
            this.brokerConfig.getProcessReplyMessageThreadPoolNums(),
            1000 * 60,
            TimeUnit.MILLISECONDS,
            this.replyThreadPoolQueue,
            new ThreadFactoryImpl("ProcessReplyMessageThread_", getBrokerIdentity()));

<<<<<<< HEAD
        // 接收结束事务消息请求的线程池
        this.endTransactionExecutor = new BrokerFixedThreadPoolExecutor(
=======
        this.endTransactionExecutor = ThreadUtils.newThreadPoolExecutor(
>>>>>>> 1e16b1a3
            this.brokerConfig.getEndTransactionThreadPoolNums(),
            this.brokerConfig.getEndTransactionThreadPoolNums(),
            1000 * 60,
            TimeUnit.MILLISECONDS,
            this.endTransactionThreadPoolQueue,
            new ThreadFactoryImpl("EndTransactionThread_", getBrokerIdentity()));

        this.loadBalanceExecutor = ThreadUtils.newThreadPoolExecutor(
            this.brokerConfig.getLoadBalanceProcessorThreadPoolNums(),
            this.brokerConfig.getLoadBalanceProcessorThreadPoolNums(),
            1000 * 60,
            TimeUnit.MILLISECONDS,
            this.loadBalanceThreadPoolQueue,
            new ThreadFactoryImpl("LoadBalanceProcessorThread_", getBrokerIdentity()));

        this.syncBrokerMemberGroupExecutorService = ThreadUtils.newScheduledThreadPool(1,
            new ThreadFactoryImpl("BrokerControllerSyncBrokerScheduledThread", getBrokerIdentity()));
        this.brokerHeartbeatExecutorService = ThreadUtils.newScheduledThreadPool(1,
            new ThreadFactoryImpl("BrokerControllerHeartbeatScheduledThread", getBrokerIdentity()));

        this.topicQueueMappingCleanService = new TopicQueueMappingCleanService(this);
    }

    protected void initializeBrokerScheduledTasks() {
        final long initialDelay = UtilAll.computeNextMorningTimeMillis() - System.currentTimeMillis();
        final long period = TimeUnit.DAYS.toMillis(1);
        // 每日检查的定时日志 打印昨天接收消息的总数，与消费者消费消息的总数
        this.scheduledExecutorService.scheduleAtFixedRate(new Runnable() {
            @Override
            public void run() {
                try {
                    BrokerController.this.getBrokerStats().record();
                } catch (Throwable e) {
                    LOG.error("BrokerController: failed to record broker stats", e);
                }
            }
        }, initialDelay, period, TimeUnit.MILLISECONDS);

        // 定时刷新当前实例的的数据到  consumerOffset.json 中去
        this.scheduledExecutorService.scheduleAtFixedRate(new Runnable() {
            @Override
            public void run() {
                try {
                    BrokerController.this.consumerOffsetManager.persist();
                } catch (Throwable e) {
                    LOG.error(
                        "BrokerController: failed to persist config file of consumerOffset", e);
                }
            }
        }, 1000 * 10, this.brokerConfig.getFlushConsumerOffsetInterval(), TimeUnit.MILLISECONDS);

        // 定时刷新当前实例的的数据到  consumerFilter.json 中去
        this.scheduledExecutorService.scheduleAtFixedRate(new Runnable() {
            @Override
            public void run() {
                try {
                    BrokerController.this.consumerFilterManager.persist();
                    BrokerController.this.consumerOrderInfoManager.persist();
                } catch (Throwable e) {
                    LOG.error(
                        "BrokerController: failed to persist config file of consumerFilter or consumerOrderInfo",
                        e);
                }
            }
        }, 1000 * 10, 1000 * 10, TimeUnit.MILLISECONDS);

        // 三分钟一次 检查当前消费组消费消息的进度
        // 超过consumerFallbehindThreshold = 1024L * 1024 * 1024 * 16配置的大小后会剔除掉该订阅组，
        // 停止消费消息用来保护broker，因为存储消息的commitLog一个文件大小才为1024L * 1024 * 1024。
        this.scheduledExecutorService.scheduleAtFixedRate(new Runnable() {
            @Override
            public void run() {
                try {
                    BrokerController.this.protectBroker();
                } catch (Throwable e) {
                    LOG.error("BrokerController: failed to protectBroker", e);
                }
            }
        }, 3, 3, TimeUnit.MINUTES);

        // 打印各个队列的任务大小以及最早的放入时间
        this.scheduledExecutorService.scheduleAtFixedRate(new Runnable() {
            @Override
            public void run() {
                try {
                    BrokerController.this.printWaterMark();
                } catch (Throwable e) {
                    LOG.error("BrokerController: failed to print broker watermark", e);
                }
            }
        }, 10, 1, TimeUnit.SECONDS);

        this.scheduledExecutorService.scheduleAtFixedRate(new Runnable() {

            @Override
            public void run() {
                try {
                    LOG.info("Dispatch task fall behind commit log {}bytes",
                        BrokerController.this.getMessageStore().dispatchBehindBytes());
                } catch (Throwable e) {
                    LOG.error("Failed to print dispatchBehindBytes", e);
                }
            }
        }, 1000 * 10, 1000 * 60, TimeUnit.MILLISECONDS);

        if (!messageStoreConfig.isEnableDLegerCommitLog() && !messageStoreConfig.isDuplicationEnable() && !brokerConfig.isEnableControllerMode()) {
            if (BrokerRole.SLAVE == this.messageStoreConfig.getBrokerRole()) {
                if (this.messageStoreConfig.getHaMasterAddress() != null && this.messageStoreConfig.getHaMasterAddress().length() >= HA_ADDRESS_MIN_LENGTH) {
                    this.messageStore.updateHaMasterAddress(this.messageStoreConfig.getHaMasterAddress());
                    this.updateMasterHAServerAddrPeriodically = false;
                } else {
                    this.updateMasterHAServerAddrPeriodically = true;
                }

                this.scheduledExecutorService.scheduleAtFixedRate(new Runnable() {

                    @Override
                    public void run() {
                        try {
                            if (System.currentTimeMillis() - lastSyncTimeMs > 60 * 1000) {
                                BrokerController.this.getSlaveSynchronize().syncAll();
                                lastSyncTimeMs = System.currentTimeMillis();
                            }

                            //timer checkpoint, latency-sensitive, so sync it more frequently
                            if (messageStoreConfig.isTimerWheelEnable()) {
                                BrokerController.this.getSlaveSynchronize().syncTimerCheckPoint();
                            }
                        } catch (Throwable e) {
                            LOG.error("Failed to sync all config for slave.", e);
                        }
                    }
                }, 1000 * 10, 3 * 1000, TimeUnit.MILLISECONDS);

            } else {
                this.scheduledExecutorService.scheduleAtFixedRate(new Runnable() {

                    @Override
                    public void run() {
                        try {
                            BrokerController.this.printMasterAndSlaveDiff();
                        } catch (Throwable e) {
                            LOG.error("Failed to print diff of master and slave.", e);
                        }
                    }
                }, 1000 * 10, 1000 * 60, TimeUnit.MILLISECONDS);
            }
        }

        if (this.brokerConfig.isEnableControllerMode()) {
            this.updateMasterHAServerAddrPeriodically = true;
        }
    }

    protected void initializeScheduledTasks() {

        initializeBrokerScheduledTasks();

        if (this.brokerConfig.getNamesrvAddr() != null) {
            this.updateNamesrvAddr();
            LOG.info("Set user specified name server address: {}", this.brokerConfig.getNamesrvAddr());
            // also auto update namesrv if specify
            this.scheduledExecutorService.scheduleAtFixedRate(new Runnable() {
                @Override
                public void run() {
                    try {
                        BrokerController.this.updateNamesrvAddr();
                    } catch (Throwable e) {
                        LOG.error("Failed to update nameServer address list", e);
                    }
                }
            }, 1000 * 10, 1000 * 60 * 2, TimeUnit.MILLISECONDS);
        } else if (this.brokerConfig.isFetchNamesrvAddrByAddressServer()) {
            this.scheduledExecutorService.scheduleAtFixedRate(new Runnable() {

                @Override
                public void run() {
                    try {
                        BrokerController.this.brokerOuterAPI.fetchNameServerAddr();
                    } catch (Throwable e) {
                        LOG.error("Failed to fetch nameServer address", e);
                    }
                }
            }, 1000 * 10, this.brokerConfig.getFetchNamesrvAddrInterval(), TimeUnit.MILLISECONDS);
        }
    }

    private void updateNamesrvAddr() {
        if (this.brokerConfig.isFetchNameSrvAddrByDnsLookup()) {
            this.brokerOuterAPI.updateNameServerAddressListByDnsLookup(this.brokerConfig.getNamesrvAddr());
        } else {
            this.brokerOuterAPI.updateNameServerAddressList(this.brokerConfig.getNamesrvAddr());
        }
    }

    public boolean initializeMetadata() {
        boolean result = this.topicConfigManager.load();
        result = result && this.topicQueueMappingManager.load();
        result = result && this.consumerOffsetManager.load();
        result = result && this.subscriptionGroupManager.load();
        result = result && this.consumerFilterManager.load();
        result = result && this.consumerOrderInfoManager.load();
        return result;
    }

    public boolean initializeMessageStore() {
        boolean result = true;
        try {
            DefaultMessageStore defaultMessageStore;
            if (this.messageStoreConfig.isEnableRocksDBStore()) {
                defaultMessageStore = new RocksDBMessageStore(this.messageStoreConfig, this.brokerStatsManager, this.messageArrivingListener, this.brokerConfig, topicConfigManager.getTopicConfigTable());
            } else {
                defaultMessageStore = new DefaultMessageStore(this.messageStoreConfig, this.brokerStatsManager, this.messageArrivingListener, this.brokerConfig, topicConfigManager.getTopicConfigTable());
            }

            if (messageStoreConfig.isEnableDLegerCommitLog()) {
                DLedgerRoleChangeHandler roleChangeHandler =
                    new DLedgerRoleChangeHandler(this, defaultMessageStore);
                ((DLedgerCommitLog) defaultMessageStore.getCommitLog())
                    .getdLedgerServer().getDLedgerLeaderElector().addRoleChangeHandler(roleChangeHandler);
            }

            this.brokerStats = new BrokerStats(defaultMessageStore);

            // Load store plugin
            MessageStorePluginContext context = new MessageStorePluginContext(
                messageStoreConfig, brokerStatsManager, messageArrivingListener, brokerConfig, configuration);
            this.messageStore = MessageStoreFactory.build(context, defaultMessageStore);
            this.messageStore.getDispatcherList().addFirst(new CommitLogDispatcherCalcBitMap(this.brokerConfig, this.consumerFilterManager));
            if (messageStoreConfig.isTimerWheelEnable()) {
                this.timerCheckpoint = new TimerCheckpoint(BrokerPathConfigHelper.getTimerCheckPath(messageStoreConfig.getStorePathRootDir()));
                TimerMetrics timerMetrics = new TimerMetrics(BrokerPathConfigHelper.getTimerMetricsPath(messageStoreConfig.getStorePathRootDir()));
                this.timerMessageStore = new TimerMessageStore(messageStore, messageStoreConfig, timerCheckpoint, timerMetrics, brokerStatsManager);
                this.timerMessageStore.registerEscapeBridgeHook(msg -> escapeBridge.putMessage(msg));
                this.messageStore.setTimerMessageStore(this.timerMessageStore);
            }
        } catch (IOException e) {
            result = false;
            LOG.error("BrokerController#initialize: unexpected error occurs", e);
        }
        return result;
    }

    public boolean initialize() throws CloneNotSupportedException {

        boolean result = this.initializeMetadata();
        if (!result) {
            return false;
        }

        result = this.initializeMessageStore();
        if (!result) {
            return false;
        }

        return this.recoverAndInitService();
    }

    public boolean recoverAndInitService() throws CloneNotSupportedException {

        boolean result = true;

        if (this.brokerConfig.isEnableControllerMode()) {
            this.replicasManager = new ReplicasManager(this);
            this.replicasManager.setFenced(true);
        }

        if (messageStore != null) {
            registerMessageStoreHook();
            result = this.messageStore.load();
        }

        if (messageStoreConfig.isTimerWheelEnable()) {
            result = result && this.timerMessageStore.load();
        }

        //scheduleMessageService load after messageStore load success
        result = result && this.scheduleMessageService.load();

        for (BrokerAttachedPlugin brokerAttachedPlugin : brokerAttachedPlugins) {
            if (brokerAttachedPlugin != null) {
                result = result && brokerAttachedPlugin.load();
            }
        }

        this.brokerMetricsManager = new BrokerMetricsManager(this);

        if (result) {

            // 开启 ntty 服务
            initializeRemotingServer();

            initializeResources();

            registerProcessor();

            initializeScheduledTasks();

            initialTransaction();

            initialAcl();

            initialRpcHooks();

            if (TlsSystemConfig.tlsMode != TlsMode.DISABLED) {
                // Register a listener to reload SslContext
                try {
                    fileWatchService = new FileWatchService(
                        new String[] {
                            TlsSystemConfig.tlsServerCertPath,
                            TlsSystemConfig.tlsServerKeyPath,
                            TlsSystemConfig.tlsServerTrustCertPath
                        },
                        new FileWatchService.Listener() {
                            boolean certChanged, keyChanged = false;

                            @Override
                            public void onChanged(String path) {
                                if (path.equals(TlsSystemConfig.tlsServerTrustCertPath)) {
                                    LOG.info("The trust certificate changed, reload the ssl context");
                                    reloadServerSslContext();
                                }
                                if (path.equals(TlsSystemConfig.tlsServerCertPath)) {
                                    certChanged = true;
                                }
                                if (path.equals(TlsSystemConfig.tlsServerKeyPath)) {
                                    keyChanged = true;
                                }
                                if (certChanged && keyChanged) {
                                    LOG.info("The certificate and private key changed, reload the ssl context");
                                    certChanged = keyChanged = false;
                                    reloadServerSslContext();
                                }
                            }

                            private void reloadServerSslContext() {
                                ((NettyRemotingServer) remotingServer).loadSslContext();
                                ((NettyRemotingServer) fastRemotingServer).loadSslContext();
                            }
                        });
                } catch (Exception e) {
                    result = false;
                    LOG.warn("FileWatchService created error, can't load the certificate dynamically");
                }
            }
        }

        return result;
    }

    public void registerMessageStoreHook() {
        List<PutMessageHook> putMessageHookList = messageStore.getPutMessageHookList();

        putMessageHookList.add(new PutMessageHook() {
            @Override
            public String hookName() {
                return "checkBeforePutMessage";
            }

            @Override
            public PutMessageResult executeBeforePutMessage(MessageExt msg) {
                return HookUtils.checkBeforePutMessage(BrokerController.this, msg);
            }
        });

        putMessageHookList.add(new PutMessageHook() {
            @Override
            public String hookName() {
                return "innerBatchChecker";
            }

            @Override
            public PutMessageResult executeBeforePutMessage(MessageExt msg) {
                if (msg instanceof MessageExtBrokerInner) {
                    return HookUtils.checkInnerBatch(BrokerController.this, msg);
                }
                return null;
            }
        });

        putMessageHookList.add(new PutMessageHook() {
            @Override
            public String hookName() {
                return "handleScheduleMessage";
            }

            @Override
            public PutMessageResult executeBeforePutMessage(MessageExt msg) {
                if (msg instanceof MessageExtBrokerInner) {
                    return HookUtils.handleScheduleMessage(BrokerController.this, (MessageExtBrokerInner) msg);
                }
                return null;
            }
        });

        SendMessageBackHook sendMessageBackHook = new SendMessageBackHook() {
            @Override
            public boolean executeSendMessageBack(List<MessageExt> msgList, String brokerName, String brokerAddr) {
                return HookUtils.sendMessageBack(BrokerController.this, msgList, brokerName, brokerAddr);
            }
        };

        if (messageStore != null) {
            messageStore.setSendMessageBackHook(sendMessageBackHook);
        }
    }

    private void initialTransaction() {
        this.transactionalMessageService = ServiceProvider.loadClass(TransactionalMessageService.class);
        if (null == this.transactionalMessageService) {
            this.transactionalMessageService = new TransactionalMessageServiceImpl(
                new TransactionalMessageBridge(this, this.getMessageStore()));
            LOG.warn("Load default transaction message hook service: {}",
                TransactionalMessageServiceImpl.class.getSimpleName());
        }
        this.transactionalMessageCheckListener = ServiceProvider.loadClass(
            AbstractTransactionalMessageCheckListener.class);
        if (null == this.transactionalMessageCheckListener) {
            this.transactionalMessageCheckListener = new DefaultTransactionalMessageCheckListener();
            LOG.warn("Load default discard message hook service: {}",
                DefaultTransactionalMessageCheckListener.class.getSimpleName());
        }
        this.transactionalMessageCheckListener.setBrokerController(this);
        this.transactionalMessageCheckService = new TransactionalMessageCheckService(this);
        this.transactionMetricsFlushService = new TransactionMetricsFlushService(this);
        this.transactionMetricsFlushService.start();

    }

    private void initialAcl() {
        if (!this.brokerConfig.isAclEnable()) {
            LOG.info("The broker dose not enable acl");
            return;
        }

        List<AccessValidator> accessValidators = ServiceProvider.load(AccessValidator.class);
        if (accessValidators.isEmpty()) {
            LOG.info("ServiceProvider loaded no AccessValidator, using default org.apache.rocketmq.acl.plain.PlainAccessValidator");
            accessValidators.add(new PlainAccessValidator());
        }

        for (AccessValidator accessValidator : accessValidators) {
            final AccessValidator validator = accessValidator;
            accessValidatorMap.put(validator.getClass(), validator);
            this.registerServerRPCHook(new RPCHook() {

                @Override
                public void doBeforeRequest(String remoteAddr, RemotingCommand request) {
                    //Do not catch the exception
                    validator.validate(validator.parse(request, remoteAddr));
                }

                @Override
                public void doAfterResponse(String remoteAddr, RemotingCommand request, RemotingCommand response) {
                }

            });
        }
    }

    private void initialRpcHooks() {

        List<RPCHook> rpcHooks = ServiceProvider.load(RPCHook.class);
        if (rpcHooks == null || rpcHooks.isEmpty()) {
            return;
        }
        for (RPCHook rpcHook : rpcHooks) {
            this.registerServerRPCHook(rpcHook);
        }
    }

    public void registerProcessor() {
        /*
         * SendMessageProcessor
         */
        sendMessageProcessor.registerSendMessageHook(sendMessageHookList);
        sendMessageProcessor.registerConsumeMessageHook(consumeMessageHookList);

        this.remotingServer.registerProcessor(RequestCode.SEND_MESSAGE, sendMessageProcessor, this.sendMessageExecutor);
        this.remotingServer.registerProcessor(RequestCode.SEND_MESSAGE_V2, sendMessageProcessor, this.sendMessageExecutor);
        this.remotingServer.registerProcessor(RequestCode.SEND_BATCH_MESSAGE, sendMessageProcessor, this.sendMessageExecutor);
        this.remotingServer.registerProcessor(RequestCode.CONSUMER_SEND_MSG_BACK, sendMessageProcessor, this.sendMessageExecutor);
        this.fastRemotingServer.registerProcessor(RequestCode.SEND_MESSAGE, sendMessageProcessor, this.sendMessageExecutor);
        this.fastRemotingServer.registerProcessor(RequestCode.SEND_MESSAGE_V2, sendMessageProcessor, this.sendMessageExecutor);
        this.fastRemotingServer.registerProcessor(RequestCode.SEND_BATCH_MESSAGE, sendMessageProcessor, this.sendMessageExecutor);
        this.fastRemotingServer.registerProcessor(RequestCode.CONSUMER_SEND_MSG_BACK, sendMessageProcessor, this.sendMessageExecutor);
        /**
         * PullMessageProcessor
         */
        this.remotingServer.registerProcessor(RequestCode.PULL_MESSAGE, this.pullMessageProcessor, this.pullMessageExecutor);
        this.remotingServer.registerProcessor(RequestCode.LITE_PULL_MESSAGE, this.pullMessageProcessor, this.litePullMessageExecutor);
        this.pullMessageProcessor.registerConsumeMessageHook(consumeMessageHookList);
        /**
         * PeekMessageProcessor
         */
        this.remotingServer.registerProcessor(RequestCode.PEEK_MESSAGE, this.peekMessageProcessor, this.pullMessageExecutor);
        /**
         * PopMessageProcessor
         */
        this.remotingServer.registerProcessor(RequestCode.POP_MESSAGE, this.popMessageProcessor, this.pullMessageExecutor);

        /**
         * AckMessageProcessor
         */
        this.remotingServer.registerProcessor(RequestCode.ACK_MESSAGE, this.ackMessageProcessor, this.ackMessageExecutor);
        this.fastRemotingServer.registerProcessor(RequestCode.ACK_MESSAGE, this.ackMessageProcessor, this.ackMessageExecutor);

        this.remotingServer.registerProcessor(RequestCode.BATCH_ACK_MESSAGE, this.ackMessageProcessor, this.ackMessageExecutor);
        this.fastRemotingServer.registerProcessor(RequestCode.BATCH_ACK_MESSAGE, this.ackMessageProcessor, this.ackMessageExecutor);
        /**
         * ChangeInvisibleTimeProcessor
         */
        this.remotingServer.registerProcessor(RequestCode.CHANGE_MESSAGE_INVISIBLETIME, this.changeInvisibleTimeProcessor, this.ackMessageExecutor);
        this.fastRemotingServer.registerProcessor(RequestCode.CHANGE_MESSAGE_INVISIBLETIME, this.changeInvisibleTimeProcessor, this.ackMessageExecutor);
        /**
         * notificationProcessor
         */
        this.remotingServer.registerProcessor(RequestCode.NOTIFICATION, this.notificationProcessor, this.pullMessageExecutor);

        /**
         * pollingInfoProcessor
         */
        this.remotingServer.registerProcessor(RequestCode.POLLING_INFO, this.pollingInfoProcessor, this.pullMessageExecutor);

        /**
         * ReplyMessageProcessor 当生产者发送消息后，broker 接收该请求后，会将该消息带原封不动的返回给客户端；
         */

        replyMessageProcessor.registerSendMessageHook(sendMessageHookList);

        this.remotingServer.registerProcessor(RequestCode.SEND_REPLY_MESSAGE, replyMessageProcessor, replyMessageExecutor);
        this.remotingServer.registerProcessor(RequestCode.SEND_REPLY_MESSAGE_V2, replyMessageProcessor, replyMessageExecutor);
        this.fastRemotingServer.registerProcessor(RequestCode.SEND_REPLY_MESSAGE, replyMessageProcessor, replyMessageExecutor);
        this.fastRemotingServer.registerProcessor(RequestCode.SEND_REPLY_MESSAGE_V2, replyMessageProcessor, replyMessageExecutor);

        /**
         * QueryMessageProcessor
         */
        NettyRequestProcessor queryProcessor = new QueryMessageProcessor(this);
        this.remotingServer.registerProcessor(RequestCode.QUERY_MESSAGE, queryProcessor, this.queryMessageExecutor);
        this.remotingServer.registerProcessor(RequestCode.VIEW_MESSAGE_BY_ID, queryProcessor, this.queryMessageExecutor);

        this.fastRemotingServer.registerProcessor(RequestCode.QUERY_MESSAGE, queryProcessor, this.queryMessageExecutor);
        this.fastRemotingServer.registerProcessor(RequestCode.VIEW_MESSAGE_BY_ID, queryProcessor, this.queryMessageExecutor);

        /**
         * ClientManageProcessor
         */
        this.remotingServer.registerProcessor(RequestCode.HEART_BEAT, clientManageProcessor, this.heartbeatExecutor);
        this.remotingServer.registerProcessor(RequestCode.UNREGISTER_CLIENT, clientManageProcessor, this.clientManageExecutor);
        this.remotingServer.registerProcessor(RequestCode.CHECK_CLIENT_CONFIG, clientManageProcessor, this.clientManageExecutor);

        this.fastRemotingServer.registerProcessor(RequestCode.HEART_BEAT, clientManageProcessor, this.heartbeatExecutor);
        this.fastRemotingServer.registerProcessor(RequestCode.UNREGISTER_CLIENT, clientManageProcessor, this.clientManageExecutor);
        this.fastRemotingServer.registerProcessor(RequestCode.CHECK_CLIENT_CONFIG, clientManageProcessor, this.clientManageExecutor);

        /**
         * ConsumerManageProcessor
         */
        ConsumerManageProcessor consumerManageProcessor = new ConsumerManageProcessor(this);
        this.remotingServer.registerProcessor(RequestCode.GET_CONSUMER_LIST_BY_GROUP, consumerManageProcessor, this.consumerManageExecutor);
        this.remotingServer.registerProcessor(RequestCode.UPDATE_CONSUMER_OFFSET, consumerManageProcessor, this.consumerManageExecutor);
        this.remotingServer.registerProcessor(RequestCode.QUERY_CONSUMER_OFFSET, consumerManageProcessor, this.consumerManageExecutor);

        this.fastRemotingServer.registerProcessor(RequestCode.GET_CONSUMER_LIST_BY_GROUP, consumerManageProcessor, this.consumerManageExecutor);
        this.fastRemotingServer.registerProcessor(RequestCode.UPDATE_CONSUMER_OFFSET, consumerManageProcessor, this.consumerManageExecutor);
        this.fastRemotingServer.registerProcessor(RequestCode.QUERY_CONSUMER_OFFSET, consumerManageProcessor, this.consumerManageExecutor);

        /**
         * QueryAssignmentProcessor
         */
        this.remotingServer.registerProcessor(RequestCode.QUERY_ASSIGNMENT, queryAssignmentProcessor, loadBalanceExecutor);
        this.fastRemotingServer.registerProcessor(RequestCode.QUERY_ASSIGNMENT, queryAssignmentProcessor, loadBalanceExecutor);
        this.remotingServer.registerProcessor(RequestCode.SET_MESSAGE_REQUEST_MODE, queryAssignmentProcessor, loadBalanceExecutor);
        this.fastRemotingServer.registerProcessor(RequestCode.SET_MESSAGE_REQUEST_MODE, queryAssignmentProcessor, loadBalanceExecutor);

        /**
         * EndTransactionProcessor
         */
        this.remotingServer.registerProcessor(RequestCode.END_TRANSACTION, endTransactionProcessor, this.endTransactionExecutor);
        this.fastRemotingServer.registerProcessor(RequestCode.END_TRANSACTION, endTransactionProcessor, this.endTransactionExecutor);

        /*
         * Default
         */
        AdminBrokerProcessor adminProcessor = new AdminBrokerProcessor(this);
        this.remotingServer.registerDefaultProcessor(adminProcessor, this.adminBrokerExecutor);
        this.fastRemotingServer.registerDefaultProcessor(adminProcessor, this.adminBrokerExecutor);
    }

    public BrokerStats getBrokerStats() {
        return brokerStats;
    }

    public void setBrokerStats(BrokerStats brokerStats) {
        this.brokerStats = brokerStats;
    }

    public void protectBroker() {
        if (this.brokerConfig.isDisableConsumeIfConsumerReadSlowly()) {
            for (Map.Entry<String, MomentStatsItem> next : this.brokerStatsManager.getMomentStatsItemSetFallSize().getStatsItemTable().entrySet()) {
                final long fallBehindBytes = next.getValue().getValue().get();
                if (fallBehindBytes > this.brokerConfig.getConsumerFallbehindThreshold()) {
                    final String[] split = next.getValue().getStatsKey().split("@");
                    final String group = split[2];
                    LOG_PROTECTION.info("[PROTECT_BROKER] the consumer[{}] consume slowly, {} bytes, disable it", group, fallBehindBytes);
                    this.subscriptionGroupManager.disableConsume(group);
                }
            }
        }
    }

    public long headSlowTimeMills(BlockingQueue<Runnable> q) {
        long slowTimeMills = 0;
        final Runnable peek = q.peek();
        if (peek != null) {
            RequestTask rt = BrokerFastFailure.castRunnable(peek);
            slowTimeMills = rt == null ? 0 : this.messageStore.now() - rt.getCreateTimestamp();
        }

        if (slowTimeMills < 0) {
            slowTimeMills = 0;
        }

        return slowTimeMills;
    }

    public long headSlowTimeMills4SendThreadPoolQueue() {
        return this.headSlowTimeMills(this.sendThreadPoolQueue);
    }

    public long headSlowTimeMills4PullThreadPoolQueue() {
        return this.headSlowTimeMills(this.pullThreadPoolQueue);
    }

    public long headSlowTimeMills4LitePullThreadPoolQueue() {
        return this.headSlowTimeMills(this.litePullThreadPoolQueue);
    }

    public long headSlowTimeMills4QueryThreadPoolQueue() {
        return this.headSlowTimeMills(this.queryThreadPoolQueue);
    }

    public void printWaterMark() {
        LOG_WATER_MARK.info("[WATERMARK] Send Queue Size: {} SlowTimeMills: {}", this.sendThreadPoolQueue.size(), headSlowTimeMills4SendThreadPoolQueue());
        LOG_WATER_MARK.info("[WATERMARK] Pull Queue Size: {} SlowTimeMills: {}", this.pullThreadPoolQueue.size(), headSlowTimeMills4PullThreadPoolQueue());
        LOG_WATER_MARK.info("[WATERMARK] Query Queue Size: {} SlowTimeMills: {}", this.queryThreadPoolQueue.size(), headSlowTimeMills4QueryThreadPoolQueue());
        LOG_WATER_MARK.info("[WATERMARK] Lite Pull Queue Size: {} SlowTimeMills: {}", this.litePullThreadPoolQueue.size(), headSlowTimeMills4LitePullThreadPoolQueue());
        LOG_WATER_MARK.info("[WATERMARK] Transaction Queue Size: {} SlowTimeMills: {}", this.endTransactionThreadPoolQueue.size(), headSlowTimeMills(this.endTransactionThreadPoolQueue));
        LOG_WATER_MARK.info("[WATERMARK] ClientManager Queue Size: {} SlowTimeMills: {}", this.clientManagerThreadPoolQueue.size(), this.headSlowTimeMills(this.clientManagerThreadPoolQueue));
        LOG_WATER_MARK.info("[WATERMARK] Heartbeat Queue Size: {} SlowTimeMills: {}", this.heartbeatThreadPoolQueue.size(), this.headSlowTimeMills(this.heartbeatThreadPoolQueue));
        LOG_WATER_MARK.info("[WATERMARK] Ack Queue Size: {} SlowTimeMills: {}", this.ackThreadPoolQueue.size(), headSlowTimeMills(this.ackThreadPoolQueue));
        LOG_WATER_MARK.info("[WATERMARK] Admin Queue Size: {} SlowTimeMills: {}", this.adminBrokerThreadPoolQueue.size(), headSlowTimeMills(this.adminBrokerThreadPoolQueue));
    }

    public MessageStore getMessageStore() {
        return messageStore;
    }

    public void setMessageStore(MessageStore messageStore) {
        this.messageStore = messageStore;
    }

    protected void printMasterAndSlaveDiff() {
        if (messageStore.getHaService() != null && messageStore.getHaService().getConnectionCount().get() > 0) {
            long diff = this.messageStore.slaveFallBehindMuch();
            LOG.info("CommitLog: slave fall behind master {}bytes", diff);
        }
    }

    public Broker2Client getBroker2Client() {
        return broker2Client;
    }

    public ConsumerManager getConsumerManager() {
        return consumerManager;
    }

    public ConsumerFilterManager getConsumerFilterManager() {
        return consumerFilterManager;
    }

    public ConsumerOrderInfoManager getConsumerOrderInfoManager() {
        return consumerOrderInfoManager;
    }

    public PopInflightMessageCounter getPopInflightMessageCounter() {
        return popInflightMessageCounter;
    }

    public ConsumerOffsetManager getConsumerOffsetManager() {
        return consumerOffsetManager;
    }

    public BroadcastOffsetManager getBroadcastOffsetManager() {
        return broadcastOffsetManager;
    }

    public MessageStoreConfig getMessageStoreConfig() {
        return messageStoreConfig;
    }

    public ProducerManager getProducerManager() {
        return producerManager;
    }

    public void setFastRemotingServer(RemotingServer fastRemotingServer) {
        this.fastRemotingServer = fastRemotingServer;
    }

    public RemotingServer getFastRemotingServer() {
        return fastRemotingServer;
    }

    public PullMessageProcessor getPullMessageProcessor() {
        return pullMessageProcessor;
    }

    public PullRequestHoldService getPullRequestHoldService() {
        return pullRequestHoldService;
    }

    public void setSubscriptionGroupManager(SubscriptionGroupManager subscriptionGroupManager) {
        this.subscriptionGroupManager = subscriptionGroupManager;
    }

    public SubscriptionGroupManager getSubscriptionGroupManager() {
        return subscriptionGroupManager;
    }

    public PopMessageProcessor getPopMessageProcessor() {
        return popMessageProcessor;
    }

    public NotificationProcessor getNotificationProcessor() {
        return notificationProcessor;
    }

    public TimerMessageStore getTimerMessageStore() {
        return timerMessageStore;
    }

    public void setTimerMessageStore(TimerMessageStore timerMessageStore) {
        this.timerMessageStore = timerMessageStore;
    }

    public AckMessageProcessor getAckMessageProcessor() {
        return ackMessageProcessor;
    }

    public ChangeInvisibleTimeProcessor getChangeInvisibleTimeProcessor() {
        return changeInvisibleTimeProcessor;
    }

    protected void shutdownBasicService() {

        shutdown = true;

        this.unregisterBrokerAll();

        if (this.shutdownHook != null) {
            this.shutdownHook.beforeShutdown(this);
        }

        if (this.remotingServer != null) {
            this.remotingServer.shutdown();
        }

        if (this.fastRemotingServer != null) {
            this.fastRemotingServer.shutdown();
        }

        if (this.brokerMetricsManager != null) {
            this.brokerMetricsManager.shutdown();
        }

        if (this.brokerStatsManager != null) {
            this.brokerStatsManager.shutdown();
        }

        if (this.clientHousekeepingService != null) {
            this.clientHousekeepingService.shutdown();
        }

        if (this.pullRequestHoldService != null) {
            this.pullRequestHoldService.shutdown();
        }

        {
            this.popMessageProcessor.getPopLongPollingService().shutdown();
            this.popMessageProcessor.getQueueLockManager().shutdown();
        }

        {
            this.popMessageProcessor.getPopBufferMergeService().shutdown();
            this.ackMessageProcessor.shutdownPopReviveService();
        }

        if (this.transactionalMessageService != null) {
            this.transactionalMessageService.close();
        }

        if (this.notificationProcessor != null) {
            this.notificationProcessor.getPopLongPollingService().shutdown();
        }

        if (this.consumerIdsChangeListener != null) {
            this.consumerIdsChangeListener.shutdown();
        }

        if (this.topicQueueMappingCleanService != null) {
            this.topicQueueMappingCleanService.shutdown();
        }
        //it is better to make sure the timerMessageStore shutdown firstly
        if (this.timerMessageStore != null) {
            this.timerMessageStore.shutdown();
        }
        if (this.fileWatchService != null) {
            this.fileWatchService.shutdown();
        }

        if (this.broadcastOffsetManager != null) {
            this.broadcastOffsetManager.shutdown();
        }

        if (this.messageStore != null) {
            this.messageStore.shutdown();
        }

        if (this.replicasManager != null) {
            this.replicasManager.shutdown();
        }

        shutdownScheduledExecutorService(this.scheduledExecutorService);

        if (this.sendMessageExecutor != null) {
            this.sendMessageExecutor.shutdown();
        }

        if (this.litePullMessageExecutor != null) {
            this.litePullMessageExecutor.shutdown();
        }

        if (this.pullMessageExecutor != null) {
            this.pullMessageExecutor.shutdown();
        }

        if (this.replyMessageExecutor != null) {
            this.replyMessageExecutor.shutdown();
        }

        if (this.putMessageFutureExecutor != null) {
            this.putMessageFutureExecutor.shutdown();
        }

        if (this.ackMessageExecutor != null) {
            this.ackMessageExecutor.shutdown();
        }

        if (this.adminBrokerExecutor != null) {
            this.adminBrokerExecutor.shutdown();
        }

        if (this.brokerFastFailure != null) {
            this.brokerFastFailure.shutdown();
        }

        if (this.consumerFilterManager != null) {
            this.consumerFilterManager.persist();
        }

        if (this.consumerOrderInfoManager != null) {
            this.consumerOrderInfoManager.persist();
        }

        if (this.scheduleMessageService != null) {
            this.scheduleMessageService.persist();
            this.scheduleMessageService.shutdown();
        }

        if (this.clientManageExecutor != null) {
            this.clientManageExecutor.shutdown();
        }

        if (this.queryMessageExecutor != null) {
            this.queryMessageExecutor.shutdown();
        }

        if (this.heartbeatExecutor != null) {
            this.heartbeatExecutor.shutdown();
        }

        if (this.consumerManageExecutor != null) {
            this.consumerManageExecutor.shutdown();
        }

        if (this.transactionalMessageCheckService != null) {
            this.transactionalMessageCheckService.shutdown(false);
        }

        if (this.endTransactionExecutor != null) {
            this.endTransactionExecutor.shutdown();
        }

        if (this.transactionMetricsFlushService != null) {
            this.transactionMetricsFlushService.shutdown();
        }

        if (this.escapeBridge != null) {
            escapeBridge.shutdown();
        }

        if (this.topicRouteInfoManager != null) {
            this.topicRouteInfoManager.shutdown();
        }

        if (this.brokerPreOnlineService != null && !this.brokerPreOnlineService.isStopped()) {
            this.brokerPreOnlineService.shutdown();
        }

        if (this.coldDataPullRequestHoldService != null) {
            this.coldDataPullRequestHoldService.shutdown();
        }

        if (this.coldDataCgCtrService != null) {
            this.coldDataCgCtrService.shutdown();
        }

        shutdownScheduledExecutorService(this.syncBrokerMemberGroupExecutorService);
        shutdownScheduledExecutorService(this.brokerHeartbeatExecutorService);

        if (this.topicConfigManager != null) {
            this.topicConfigManager.persist();
            this.topicConfigManager.stop();
        }

        if (this.subscriptionGroupManager != null) {
            this.subscriptionGroupManager.persist();
            this.subscriptionGroupManager.stop();
        }

        if (this.consumerOffsetManager != null) {
            this.consumerOffsetManager.persist();
            this.consumerOffsetManager.stop();
        }

        for (BrokerAttachedPlugin brokerAttachedPlugin : brokerAttachedPlugins) {
            if (brokerAttachedPlugin != null) {
                brokerAttachedPlugin.shutdown();
            }
        }
    }

    public void shutdown() {

        shutdownBasicService();

        for (ScheduledFuture<?> scheduledFuture : scheduledFutures) {
            scheduledFuture.cancel(true);
        }

        if (this.brokerOuterAPI != null) {
            this.brokerOuterAPI.shutdown();
        }
    }

    protected void shutdownScheduledExecutorService(ScheduledExecutorService scheduledExecutorService) {
        if (scheduledExecutorService == null) {
            return;
        }
        scheduledExecutorService.shutdown();
        try {
            scheduledExecutorService.awaitTermination(5000, TimeUnit.MILLISECONDS);
        } catch (InterruptedException ignore) {
            BrokerController.LOG.warn("shutdown ScheduledExecutorService was Interrupted!  ", ignore);
            Thread.currentThread().interrupt();
        }
    }

    protected void unregisterBrokerAll() {
        this.brokerOuterAPI.unregisterBrokerAll(
            this.brokerConfig.getBrokerClusterName(),
            this.getBrokerAddr(),
            this.brokerConfig.getBrokerName(),
            this.brokerConfig.getBrokerId());
    }

    public String getBrokerAddr() {
        return this.brokerConfig.getBrokerIP1() + ":" + this.nettyServerConfig.getListenPort();
    }

    protected void startBasicService() throws Exception {

        if (this.messageStore != null) {
            //启动消息存储相关的任务
            this.messageStore.start();
        }

        if (this.timerMessageStore != null) {
            this.timerMessageStore.start();
        }

        if (this.replicasManager != null) {
            this.replicasManager.start();
        }

        if (remotingServerStartLatch != null) {
            remotingServerStartLatch.await();
        }

        if (this.remotingServer != null) {
            // 公共的 netty server
            this.remotingServer.start();

            // In test scenarios where it is up to OS to pick up an available port, set the listening port back to config
            if (null != nettyServerConfig && 0 == nettyServerConfig.getListenPort()) {
                nettyServerConfig.setListenPort(remotingServer.localListenPort());
            }
        }

        if (this.fastRemotingServer != null) {
            // 启动给消息发送者使用的netty服务
            this.fastRemotingServer.start();
        }

        this.storeHost = new InetSocketAddress(this.getBrokerConfig().getBrokerIP1(), this.getNettyServerConfig().getListenPort());

        for (BrokerAttachedPlugin brokerAttachedPlugin : brokerAttachedPlugins) {
            if (brokerAttachedPlugin != null) {
                brokerAttachedPlugin.start();
            }
        }

        if (this.popMessageProcessor != null) {
            this.popMessageProcessor.getPopLongPollingService().start();
            this.popMessageProcessor.getPopBufferMergeService().start();
            this.popMessageProcessor.getQueueLockManager().start();
        }

        if (this.ackMessageProcessor != null) {
            this.ackMessageProcessor.startPopReviveService();
        }

        if (this.notificationProcessor != null) {
            this.notificationProcessor.getPopLongPollingService().start();
        }

        if (this.topicQueueMappingCleanService != null) {
            this.topicQueueMappingCleanService.start();
        }

        if (this.fileWatchService != null) {
            // ssl相关文件的监视器，如果ssl相关的配置文件更换，会更换netty的tls信息。
            this.fileWatchService.start();
        }

        if (this.pullRequestHoldService != null) {
            // 客户端消费消息 holdService 服务。对请求hold住，等到有数据再返回
            this.pullRequestHoldService.start();
        }

        if (this.clientHousekeepingService != null) {
            //启动心跳检测服务
            this.clientHousekeepingService.start();
        }

<<<<<<< HEAD
        if (this.filterServerManager != null) {
            //启动消息过滤服务
            this.filterServerManager.start();
        }

=======
>>>>>>> 1e16b1a3
        if (this.brokerStatsManager != null) {
            this.brokerStatsManager.start();
        }

        if (this.brokerFastFailure != null) {
            this.brokerFastFailure.start();
        }

        if (this.broadcastOffsetManager != null) {
            this.broadcastOffsetManager.start();
        }

        if (this.escapeBridge != null) {
            this.escapeBridge.start();
        }

        if (this.topicRouteInfoManager != null) {
            this.topicRouteInfoManager.start();
        }

        if (this.brokerPreOnlineService != null) {
            this.brokerPreOnlineService.start();
        }

        if (this.coldDataPullRequestHoldService != null) {
            this.coldDataPullRequestHoldService.start();
        }

        if (this.coldDataCgCtrService != null) {
            this.coldDataCgCtrService.start();
        }
    }

    public void start() throws Exception {

        this.shouldStartTime = System.currentTimeMillis() + messageStoreConfig.getDisappearTimeAfterStart();

        if (messageStoreConfig.getTotalReplicas() > 1 && this.brokerConfig.isEnableSlaveActingMaster()) {
            isIsolated = true;
        }

        if (this.brokerOuterAPI != null) {
            // broker 使用的 netty 客户端
            this.brokerOuterAPI.start();
        }

        startBasicService();

        if (!isIsolated && !this.messageStoreConfig.isEnableDLegerCommitLog() && !this.messageStoreConfig.isDuplicationEnable()) {
            changeSpecialServiceStatus(this.brokerConfig.getBrokerId() == MixAll.MASTER_ID);

            //如果没启动DLegerCommitLog ，就将Broker注册到NameServer上
            this.registerBrokerAll(true, false, true);
        }

        scheduledFutures.add(this.scheduledExecutorService.scheduleAtFixedRate(new AbstractBrokerRunnable(this.getBrokerIdentity()) {
            @Override
            public void run0() {
                try {
                    if (System.currentTimeMillis() < shouldStartTime) {
                        BrokerController.LOG.info("Register to namesrv after {}", shouldStartTime);
                        return;
                    }
                    if (isIsolated) {
                        BrokerController.LOG.info("Skip register for broker is isolated");
                        return;
                    }
                    // 注册数据到 namespace上 定时发送心跳
                    BrokerController.this.registerBrokerAll(true, false, brokerConfig.isForceRegister());
                } catch (Throwable e) {
                    BrokerController.LOG.error("registerBrokerAll Exception", e);
                }
            }
        }, 1000 * 10, Math.max(10000, Math.min(brokerConfig.getRegisterNameServerPeriod(), 60000)), TimeUnit.MILLISECONDS));

        if (this.brokerConfig.isEnableSlaveActingMaster()) {
            scheduleSendHeartbeat();

            scheduledFutures.add(this.syncBrokerMemberGroupExecutorService.scheduleAtFixedRate(new AbstractBrokerRunnable(this.getBrokerIdentity()) {
                @Override
                public void run0() {
                    try {
                        BrokerController.this.syncBrokerMemberGroup();
                    } catch (Throwable e) {
                        BrokerController.LOG.error("sync BrokerMemberGroup error. ", e);
                    }
                }
            }, 1000, this.brokerConfig.getSyncBrokerMemberGroupPeriod(), TimeUnit.MILLISECONDS));
        }

        if (this.brokerConfig.isEnableControllerMode()) {
            scheduleSendHeartbeat();
        }

        if (brokerConfig.isSkipPreOnline()) {
            startServiceWithoutCondition();
        }

        this.scheduledExecutorService.scheduleAtFixedRate(new Runnable() {
            @Override
            public void run() {
                try {
                    BrokerController.this.brokerOuterAPI.refreshMetadata();
                } catch (Exception e) {
                    LOG.error("ScheduledTask refresh metadata exception", e);
                }
            }
        }, 10, 5, TimeUnit.SECONDS);
    }

    protected void scheduleSendHeartbeat() {
        scheduledFutures.add(this.brokerHeartbeatExecutorService.scheduleAtFixedRate(new AbstractBrokerRunnable(this.getBrokerIdentity()) {
            @Override
            public void run0() {
                if (isIsolated) {
                    return;
                }
                try {
                    BrokerController.this.sendHeartbeat();
                } catch (Exception e) {
                    BrokerController.LOG.error("sendHeartbeat Exception", e);
                }

            }
        }, 1000, brokerConfig.getBrokerHeartbeatInterval(), TimeUnit.MILLISECONDS));
    }

    public synchronized void registerSingleTopicAll(final TopicConfig topicConfig) {
        TopicConfig tmpTopic = topicConfig;
        if (!PermName.isWriteable(this.getBrokerConfig().getBrokerPermission())
            || !PermName.isReadable(this.getBrokerConfig().getBrokerPermission())) {
            // Copy the topic config and modify the perm
            tmpTopic = new TopicConfig(topicConfig);
            tmpTopic.setPerm(topicConfig.getPerm() & this.brokerConfig.getBrokerPermission());
        }
        this.brokerOuterAPI.registerSingleTopicAll(this.brokerConfig.getBrokerName(), tmpTopic, 3000);
    }

    public synchronized void registerIncrementBrokerData(TopicConfig topicConfig, DataVersion dataVersion) {
        this.registerIncrementBrokerData(Collections.singletonList(topicConfig), dataVersion);
    }

    public synchronized void registerIncrementBrokerData(List<TopicConfig> topicConfigList, DataVersion dataVersion) {
        if (topicConfigList == null || topicConfigList.isEmpty()) {
            return;
        }

        TopicConfigAndMappingSerializeWrapper topicConfigSerializeWrapper = new TopicConfigAndMappingSerializeWrapper();
        topicConfigSerializeWrapper.setDataVersion(dataVersion);

        ConcurrentMap<String, TopicConfig> topicConfigTable = topicConfigList.stream()
            .map(topicConfig -> {
                TopicConfig registerTopicConfig;
                if (!PermName.isWriteable(this.getBrokerConfig().getBrokerPermission())
                    || !PermName.isReadable(this.getBrokerConfig().getBrokerPermission())) {
                    registerTopicConfig =
                        new TopicConfig(topicConfig.getTopicName(),
                            topicConfig.getReadQueueNums(),
                            topicConfig.getWriteQueueNums(),
                                topicConfig.getPerm()
                                        & this.brokerConfig.getBrokerPermission(), topicConfig.getTopicSysFlag());
                } else {
                    registerTopicConfig = new TopicConfig(topicConfig);
                }
                return registerTopicConfig;
            })
            .collect(Collectors.toConcurrentMap(TopicConfig::getTopicName, Function.identity()));
        topicConfigSerializeWrapper.setTopicConfigTable(topicConfigTable);

        Map<String, TopicQueueMappingInfo> topicQueueMappingInfoMap = topicConfigList.stream()
            .map(TopicConfig::getTopicName)
            .map(topicName -> Optional.ofNullable(this.topicQueueMappingManager.getTopicQueueMapping(topicName))
                .map(info -> new AbstractMap.SimpleImmutableEntry<>(topicName, TopicQueueMappingDetail.cloneAsMappingInfo(info)))
                .orElse(null))
            .filter(Objects::nonNull)
            .collect(Collectors.toMap(Map.Entry::getKey, Map.Entry::getValue));
        if (!topicQueueMappingInfoMap.isEmpty()) {
            topicConfigSerializeWrapper.setTopicQueueMappingInfoMap(topicQueueMappingInfoMap);
        }

        doRegisterBrokerAll(true, false, topicConfigSerializeWrapper);
    }

    public synchronized void registerBrokerAll(final boolean checkOrderConfig, boolean oneway, boolean forceRegister) {
        ConcurrentMap<String, TopicConfig> topicConfigMap = this.getTopicConfigManager().getTopicConfigTable();
        ConcurrentHashMap<String, TopicConfig> topicConfigTable = new ConcurrentHashMap<>();

        for (TopicConfig topicConfig : topicConfigMap.values()) {
            if (!PermName.isWriteable(this.getBrokerConfig().getBrokerPermission())
                || !PermName.isReadable(this.getBrokerConfig().getBrokerPermission())) {
                topicConfigTable.put(topicConfig.getTopicName(),
                    new TopicConfig(topicConfig.getTopicName(), topicConfig.getReadQueueNums(), topicConfig.getWriteQueueNums(),
                        topicConfig.getPerm() & getBrokerConfig().getBrokerPermission()));
            } else {
                topicConfigTable.put(topicConfig.getTopicName(), topicConfig);
            }

            if (this.brokerConfig.isEnableSplitRegistration()
                && topicConfigTable.size() >= this.brokerConfig.getSplitRegistrationSize()) {
                TopicConfigAndMappingSerializeWrapper topicConfigWrapper = this.getTopicConfigManager().buildSerializeWrapper(topicConfigTable);
                doRegisterBrokerAll(checkOrderConfig, oneway, topicConfigWrapper);
                topicConfigTable.clear();
            }
        }

<<<<<<< HEAD
        // needRegister 检查需要注册的namespaces 发送 RequestCode.QUERY_DATA_VERSION 进行通讯
        if (forceRegister || needRegister(this.brokerConfig.getBrokerClusterName(),
=======
        Map<String, TopicQueueMappingInfo> topicQueueMappingInfoMap = this.getTopicQueueMappingManager().getTopicQueueMappingTable().entrySet().stream()
            .map(entry -> new AbstractMap.SimpleImmutableEntry<>(entry.getKey(), TopicQueueMappingDetail.cloneAsMappingInfo(entry.getValue())))
            .collect(Collectors.toMap(Map.Entry::getKey, Map.Entry::getValue));

        TopicConfigAndMappingSerializeWrapper topicConfigWrapper = this.getTopicConfigManager().
            buildSerializeWrapper(topicConfigTable, topicQueueMappingInfoMap);
        if (this.brokerConfig.isEnableSplitRegistration() || forceRegister || needRegister(this.brokerConfig.getBrokerClusterName(),
>>>>>>> 1e16b1a3
            this.getBrokerAddr(),
            this.brokerConfig.getBrokerName(),
            this.brokerConfig.getBrokerId(),
            this.brokerConfig.getRegisterBrokerTimeoutMills(),
            this.brokerConfig.isInBrokerContainer())) {
            // 发送 RequestCode.REGISTER_BROKER 进行注册
            doRegisterBrokerAll(checkOrderConfig, oneway, topicConfigWrapper);
        }
    }

    protected void doRegisterBrokerAll(boolean checkOrderConfig, boolean oneway,
        TopicConfigSerializeWrapper topicConfigWrapper) {

        if (shutdown) {
            BrokerController.LOG.info("BrokerController#doRegisterBrokerAll: broker has shutdown, no need to register any more.");
            return;
        }
        List<RegisterBrokerResult> registerBrokerResultList = this.brokerOuterAPI.registerBrokerAll(
            this.brokerConfig.getBrokerClusterName(),
            this.getBrokerAddr(),
            this.brokerConfig.getBrokerName(),
            this.brokerConfig.getBrokerId(),
            this.getHAServerAddr(),
            topicConfigWrapper,
            Lists.newArrayList(),
            oneway,
            this.brokerConfig.getRegisterBrokerTimeoutMills(),
            this.brokerConfig.isEnableSlaveActingMaster(),
            this.brokerConfig.isCompressedRegister(),
            this.brokerConfig.isEnableSlaveActingMaster() ? this.brokerConfig.getBrokerNotActiveTimeoutMillis() : null,
            this.getBrokerIdentity());

        handleRegisterBrokerResult(registerBrokerResultList, checkOrderConfig);
    }

    protected void sendHeartbeat() {
        if (this.brokerConfig.isEnableControllerMode()) {
            this.replicasManager.sendHeartbeatToController();
        }

        if (this.brokerConfig.isEnableSlaveActingMaster()) {
            if (this.brokerConfig.isCompatibleWithOldNameSrv()) {
                this.brokerOuterAPI.sendHeartbeatViaDataVersion(
                    this.brokerConfig.getBrokerClusterName(),
                    this.getBrokerAddr(),
                    this.brokerConfig.getBrokerName(),
                    this.brokerConfig.getBrokerId(),
                    this.brokerConfig.getSendHeartbeatTimeoutMillis(),
                    this.getTopicConfigManager().getDataVersion(),
                    this.brokerConfig.isInBrokerContainer());
            } else {
                this.brokerOuterAPI.sendHeartbeat(
                    this.brokerConfig.getBrokerClusterName(),
                    this.getBrokerAddr(),
                    this.brokerConfig.getBrokerName(),
                    this.brokerConfig.getBrokerId(),
                    this.brokerConfig.getSendHeartbeatTimeoutMillis(),
                    this.brokerConfig.isInBrokerContainer());
            }
        }
    }

    protected void syncBrokerMemberGroup() {
        try {
            brokerMemberGroup = this.getBrokerOuterAPI()
                .syncBrokerMemberGroup(this.brokerConfig.getBrokerClusterName(), this.brokerConfig.getBrokerName(), this.brokerConfig.isCompatibleWithOldNameSrv());
        } catch (Exception e) {
            BrokerController.LOG.error("syncBrokerMemberGroup from namesrv failed, ", e);
            return;
        }
        if (brokerMemberGroup == null || brokerMemberGroup.getBrokerAddrs().size() == 0) {
            BrokerController.LOG.warn("Couldn't find any broker member from namesrv in {}/{}", this.brokerConfig.getBrokerClusterName(), this.brokerConfig.getBrokerName());
            return;
        }
        this.messageStore.setAliveReplicaNumInGroup(calcAliveBrokerNumInGroup(brokerMemberGroup.getBrokerAddrs()));

        if (!this.isIsolated) {
            long minBrokerId = brokerMemberGroup.minimumBrokerId();
            this.updateMinBroker(minBrokerId, brokerMemberGroup.getBrokerAddrs().get(minBrokerId));
        }
    }

    private int calcAliveBrokerNumInGroup(Map<Long, String> brokerAddrTable) {
        if (brokerAddrTable.containsKey(this.brokerConfig.getBrokerId())) {
            return brokerAddrTable.size();
        } else {
            return brokerAddrTable.size() + 1;
        }
    }

    protected void handleRegisterBrokerResult(List<RegisterBrokerResult> registerBrokerResultList,
        boolean checkOrderConfig) {
        for (RegisterBrokerResult registerBrokerResult : registerBrokerResultList) {
            if (registerBrokerResult != null) {
                if (this.updateMasterHAServerAddrPeriodically && registerBrokerResult.getHaServerAddr() != null) {
                    this.messageStore.updateHaMasterAddress(registerBrokerResult.getHaServerAddr());
                    this.messageStore.updateMasterAddress(registerBrokerResult.getMasterAddr());
                }

                this.slaveSynchronize.setMasterAddr(registerBrokerResult.getMasterAddr());
                if (checkOrderConfig) {
                    this.getTopicConfigManager().updateOrderTopicConfig(registerBrokerResult.getKvTable());
                }
                break;
            }
        }
    }

    private boolean needRegister(final String clusterName,
        final String brokerAddr,
        final String brokerName,
        final long brokerId,
        final int timeoutMills,
        final boolean isInBrokerContainer) {

        TopicConfigSerializeWrapper topicConfigWrapper = this.getTopicConfigManager().buildTopicConfigSerializeWrapper();
        List<Boolean> changeList = brokerOuterAPI.needRegister(clusterName, brokerAddr, brokerName, brokerId, topicConfigWrapper, timeoutMills, isInBrokerContainer);
        boolean needRegister = false;
        for (Boolean changed : changeList) {
            if (changed) {
                needRegister = true;
                break;
            }
        }
        return needRegister;
    }

    public void startService(long minBrokerId, String minBrokerAddr) {
        BrokerController.LOG.info("{} start service, min broker id is {}, min broker addr: {}",
            this.brokerConfig.getCanonicalName(), minBrokerId, minBrokerAddr);
        this.minBrokerIdInGroup = minBrokerId;
        this.minBrokerAddrInGroup = minBrokerAddr;

        this.changeSpecialServiceStatus(this.brokerConfig.getBrokerId() == minBrokerId);
        this.registerBrokerAll(true, false, brokerConfig.isForceRegister());

        isIsolated = false;
    }

    public void startServiceWithoutCondition() {
        BrokerController.LOG.info("{} start service", this.brokerConfig.getCanonicalName());

        this.changeSpecialServiceStatus(this.brokerConfig.getBrokerId() == MixAll.MASTER_ID);
        this.registerBrokerAll(true, false, brokerConfig.isForceRegister());

        isIsolated = false;
    }

    public void stopService() {
        BrokerController.LOG.info("{} stop service", this.getBrokerConfig().getCanonicalName());
        isIsolated = true;
        this.changeSpecialServiceStatus(false);
    }

    public boolean isSpecialServiceRunning() {
        if (isScheduleServiceStart() && isTransactionCheckServiceStart()) {
            return true;
        }

        return this.ackMessageProcessor != null && this.ackMessageProcessor.isPopReviveServiceRunning();
    }

    private void onMasterOffline() {
        // close channels with master broker
        String masterAddr = this.slaveSynchronize.getMasterAddr();
        if (masterAddr != null) {
            this.brokerOuterAPI.getRemotingClient().closeChannels(
                Arrays.asList(masterAddr, MixAll.brokerVIPChannel(true, masterAddr)));
        }
        // master not available, stop sync
        this.slaveSynchronize.setMasterAddr(null);
        this.messageStore.updateHaMasterAddress(null);
    }

    private void onMasterOnline(String masterAddr, String masterHaAddr) {
        boolean needSyncMasterFlushOffset = this.messageStore.getMasterFlushedOffset() == 0
            && this.messageStoreConfig.isSyncMasterFlushOffsetWhenStartup();
        if (masterHaAddr == null || needSyncMasterFlushOffset) {
            try {
                BrokerSyncInfo brokerSyncInfo = this.brokerOuterAPI.retrieveBrokerHaInfo(masterAddr);

                if (needSyncMasterFlushOffset) {
                    LOG.info("Set master flush offset in slave to {}", brokerSyncInfo.getMasterFlushOffset());
                    this.messageStore.setMasterFlushedOffset(brokerSyncInfo.getMasterFlushOffset());
                }

                if (masterHaAddr == null) {
                    this.messageStore.updateHaMasterAddress(brokerSyncInfo.getMasterHaAddress());
                    this.messageStore.updateMasterAddress(brokerSyncInfo.getMasterAddress());
                }
            } catch (Exception e) {
                LOG.error("retrieve master ha info exception, {}", e);
            }
        }

        // set master HA address.
        if (masterHaAddr != null) {
            this.messageStore.updateHaMasterAddress(masterHaAddr);
        }

        // wakeup HAClient
        this.messageStore.wakeupHAClient();
    }

    private void onMinBrokerChange(long minBrokerId, String minBrokerAddr, String offlineBrokerAddr,
        String masterHaAddr) {
        LOG.info("Min broker changed, old: {}-{}, new {}-{}",
            this.minBrokerIdInGroup, this.minBrokerAddrInGroup, minBrokerId, minBrokerAddr);

        this.minBrokerIdInGroup = minBrokerId;
        this.minBrokerAddrInGroup = minBrokerAddr;

        this.changeSpecialServiceStatus(this.brokerConfig.getBrokerId() == this.minBrokerIdInGroup);

        if (offlineBrokerAddr != null && offlineBrokerAddr.equals(this.slaveSynchronize.getMasterAddr())) {
            // master offline
            onMasterOffline();
        }

        if (minBrokerId == MixAll.MASTER_ID && minBrokerAddr != null) {
            // master online
            onMasterOnline(minBrokerAddr, masterHaAddr);
        }

        // notify PullRequest on hold to pull from master.
        if (this.minBrokerIdInGroup == MixAll.MASTER_ID) {
            this.pullRequestHoldService.notifyMasterOnline();
        }
    }

    public void updateMinBroker(long minBrokerId, String minBrokerAddr) {
        if (brokerConfig.isEnableSlaveActingMaster() && brokerConfig.getBrokerId() != MixAll.MASTER_ID) {
            if (lock.tryLock()) {
                try {
                    if (minBrokerId != this.minBrokerIdInGroup) {
                        String offlineBrokerAddr = null;
                        if (minBrokerId > this.minBrokerIdInGroup) {
                            offlineBrokerAddr = this.minBrokerAddrInGroup;
                        }
                        onMinBrokerChange(minBrokerId, minBrokerAddr, offlineBrokerAddr, null);
                    }
                } finally {
                    lock.unlock();
                }
            }
        }
    }

    public void updateMinBroker(long minBrokerId, String minBrokerAddr, String offlineBrokerAddr,
        String masterHaAddr) {
        if (brokerConfig.isEnableSlaveActingMaster() && brokerConfig.getBrokerId() != MixAll.MASTER_ID) {
            try {
                if (lock.tryLock(3000, TimeUnit.MILLISECONDS)) {
                    try {
                        if (minBrokerId != this.minBrokerIdInGroup) {
                            onMinBrokerChange(minBrokerId, minBrokerAddr, offlineBrokerAddr, masterHaAddr);
                        }
                    } finally {
                        lock.unlock();
                    }

                }
            } catch (InterruptedException e) {
                LOG.error("Update min broker error, {}", e);
            }
        }
    }

    public void changeSpecialServiceStatus(boolean shouldStart) {

        for (BrokerAttachedPlugin brokerAttachedPlugin : brokerAttachedPlugins) {
            if (brokerAttachedPlugin != null) {
                brokerAttachedPlugin.statusChanged(shouldStart);
            }
        }

        changeScheduleServiceStatus(shouldStart);

        changeTransactionCheckServiceStatus(shouldStart);

        if (this.ackMessageProcessor != null) {
            LOG.info("Set PopReviveService Status to {}", shouldStart);
            this.ackMessageProcessor.setPopReviveServiceStatus(shouldStart);
        }
    }

    private synchronized void changeTransactionCheckServiceStatus(boolean shouldStart) {
        if (isTransactionCheckServiceStart != shouldStart) {
            LOG.info("TransactionCheckService status changed to {}", shouldStart);
            if (shouldStart) {
                this.transactionalMessageCheckService.start();
            } else {
                this.transactionalMessageCheckService.shutdown(true);
            }
            isTransactionCheckServiceStart = shouldStart;
        }
    }

    public synchronized void changeScheduleServiceStatus(boolean shouldStart) {
        if (isScheduleServiceStart != shouldStart) {
            LOG.info("ScheduleServiceStatus changed to {}", shouldStart);
            if (shouldStart) {
                this.scheduleMessageService.start();
            } else {
                this.scheduleMessageService.stop();
            }
            isScheduleServiceStart = shouldStart;

            if (timerMessageStore != null) {
                timerMessageStore.syncLastReadTimeMs();
                timerMessageStore.setShouldRunningDequeue(shouldStart);
            }
        }
    }

    public MessageStore getMessageStoreByBrokerName(String brokerName) {
        if (this.brokerConfig.getBrokerName().equals(brokerName)) {
            return this.getMessageStore();
        }
        return null;
    }

    public BrokerIdentity getBrokerIdentity() {
        if (messageStoreConfig.isEnableDLegerCommitLog()) {
            return new BrokerIdentity(
                brokerConfig.getBrokerClusterName(), brokerConfig.getBrokerName(),
                Integer.parseInt(messageStoreConfig.getdLegerSelfId().substring(1)), brokerConfig.isInBrokerContainer());
        } else {
            return new BrokerIdentity(
                brokerConfig.getBrokerClusterName(), brokerConfig.getBrokerName(),
                brokerConfig.getBrokerId(), brokerConfig.isInBrokerContainer());
        }
    }

    public TopicConfigManager getTopicConfigManager() {
        return topicConfigManager;
    }

    public void setTopicConfigManager(TopicConfigManager topicConfigManager) {
        this.topicConfigManager = topicConfigManager;
    }

    public TopicQueueMappingManager getTopicQueueMappingManager() {
        return topicQueueMappingManager;
    }

    public String getHAServerAddr() {
        return this.brokerConfig.getBrokerIP2() + ":" + this.messageStoreConfig.getHaListenPort();
    }

    public RebalanceLockManager getRebalanceLockManager() {
        return rebalanceLockManager;
    }

    public SlaveSynchronize getSlaveSynchronize() {
        return slaveSynchronize;
    }

    public ScheduledExecutorService getScheduledExecutorService() {
        return scheduledExecutorService;
    }

    public ExecutorService getPullMessageExecutor() {
        return pullMessageExecutor;
    }

    public ExecutorService getPutMessageFutureExecutor() {
        return putMessageFutureExecutor;
    }

    public void setPullMessageExecutor(ExecutorService pullMessageExecutor) {
        this.pullMessageExecutor = pullMessageExecutor;
    }

    public BlockingQueue<Runnable> getSendThreadPoolQueue() {
        return sendThreadPoolQueue;
    }

    public BlockingQueue<Runnable> getAckThreadPoolQueue() {
        return ackThreadPoolQueue;
    }

    public BrokerStatsManager getBrokerStatsManager() {
        return brokerStatsManager;
    }

    public List<SendMessageHook> getSendMessageHookList() {
        return sendMessageHookList;
    }

    public void registerSendMessageHook(final SendMessageHook hook) {
        this.sendMessageHookList.add(hook);
        LOG.info("register SendMessageHook Hook, {}", hook.hookName());
    }

    public List<ConsumeMessageHook> getConsumeMessageHookList() {
        return consumeMessageHookList;
    }

    public void registerConsumeMessageHook(final ConsumeMessageHook hook) {
        this.consumeMessageHookList.add(hook);
        LOG.info("register ConsumeMessageHook Hook, {}", hook.hookName());
    }

    public void registerServerRPCHook(RPCHook rpcHook) {
        getRemotingServer().registerRPCHook(rpcHook);
        this.fastRemotingServer.registerRPCHook(rpcHook);
    }

    public RemotingServer getRemotingServer() {
        return remotingServer;
    }

    public void setRemotingServer(RemotingServer remotingServer) {
        this.remotingServer = remotingServer;
    }

    public CountDownLatch getRemotingServerStartLatch() {
        return remotingServerStartLatch;
    }

    public void setRemotingServerStartLatch(CountDownLatch remotingServerStartLatch) {
        this.remotingServerStartLatch = remotingServerStartLatch;
    }

    public void registerClientRPCHook(RPCHook rpcHook) {
        this.getBrokerOuterAPI().registerRPCHook(rpcHook);
    }

    public BrokerOuterAPI getBrokerOuterAPI() {
        return brokerOuterAPI;
    }

    public InetSocketAddress getStoreHost() {
        return storeHost;
    }

    public void setStoreHost(InetSocketAddress storeHost) {
        this.storeHost = storeHost;
    }

    public Configuration getConfiguration() {
        return this.configuration;
    }

    public BlockingQueue<Runnable> getHeartbeatThreadPoolQueue() {
        return heartbeatThreadPoolQueue;
    }

    public TransactionalMessageCheckService getTransactionalMessageCheckService() {
        return transactionalMessageCheckService;
    }

    public void setTransactionalMessageCheckService(
        TransactionalMessageCheckService transactionalMessageCheckService) {
        this.transactionalMessageCheckService = transactionalMessageCheckService;
    }

    public TransactionalMessageService getTransactionalMessageService() {
        return transactionalMessageService;
    }

    public void setTransactionalMessageService(TransactionalMessageService transactionalMessageService) {
        this.transactionalMessageService = transactionalMessageService;
    }

    public AbstractTransactionalMessageCheckListener getTransactionalMessageCheckListener() {
        return transactionalMessageCheckListener;
    }

    public void setTransactionalMessageCheckListener(
        AbstractTransactionalMessageCheckListener transactionalMessageCheckListener) {
        this.transactionalMessageCheckListener = transactionalMessageCheckListener;
    }

    public BlockingQueue<Runnable> getEndTransactionThreadPoolQueue() {
        return endTransactionThreadPoolQueue;

    }

    public Map<Class, AccessValidator> getAccessValidatorMap() {
        return accessValidatorMap;
    }

    public ExecutorService getSendMessageExecutor() {
        return sendMessageExecutor;
    }

    public SendMessageProcessor getSendMessageProcessor() {
        return sendMessageProcessor;
    }

    public QueryAssignmentProcessor getQueryAssignmentProcessor() {
        return queryAssignmentProcessor;
    }

    public TopicQueueMappingCleanService getTopicQueueMappingCleanService() {
        return topicQueueMappingCleanService;
    }

    public ExecutorService getAdminBrokerExecutor() {
        return adminBrokerExecutor;
    }

    public BlockingQueue<Runnable> getLitePullThreadPoolQueue() {
        return litePullThreadPoolQueue;
    }

    public ShutdownHook getShutdownHook() {
        return shutdownHook;
    }

    public void setShutdownHook(ShutdownHook shutdownHook) {
        this.shutdownHook = shutdownHook;
    }

    public long getMinBrokerIdInGroup() {
        return this.brokerConfig.getBrokerId();
    }

    public BrokerController peekMasterBroker() {
        return brokerConfig.getBrokerId() == MixAll.MASTER_ID ? this : null;
    }

    public BrokerMemberGroup getBrokerMemberGroup() {
        return this.brokerMemberGroup;
    }

    public int getListenPort() {
        return this.nettyServerConfig.getListenPort();
    }

    public List<BrokerAttachedPlugin> getBrokerAttachedPlugins() {
        return brokerAttachedPlugins;
    }

    public EscapeBridge getEscapeBridge() {
        return escapeBridge;
    }

    public long getShouldStartTime() {
        return shouldStartTime;
    }

    public BrokerPreOnlineService getBrokerPreOnlineService() {
        return brokerPreOnlineService;
    }

    public EndTransactionProcessor getEndTransactionProcessor() {
        return endTransactionProcessor;
    }

    public boolean isScheduleServiceStart() {
        return isScheduleServiceStart;
    }

    public boolean isTransactionCheckServiceStart() {
        return isTransactionCheckServiceStart;
    }

    public ScheduleMessageService getScheduleMessageService() {
        return scheduleMessageService;
    }

    public ReplicasManager getReplicasManager() {
        return replicasManager;
    }

    public void setIsolated(boolean isolated) {
        isIsolated = isolated;
    }

    public boolean isIsolated() {
        return this.isIsolated;
    }

    public TimerCheckpoint getTimerCheckpoint() {
        return timerCheckpoint;
    }

    public TopicRouteInfoManager getTopicRouteInfoManager() {
        return this.topicRouteInfoManager;
    }

    public BlockingQueue<Runnable> getClientManagerThreadPoolQueue() {
        return clientManagerThreadPoolQueue;
    }

    public BlockingQueue<Runnable> getConsumerManagerThreadPoolQueue() {
        return consumerManagerThreadPoolQueue;
    }

    public BlockingQueue<Runnable> getAsyncPutThreadPoolQueue() {
        return putThreadPoolQueue;
    }

    public BlockingQueue<Runnable> getReplyThreadPoolQueue() {
        return replyThreadPoolQueue;
    }

    public BlockingQueue<Runnable> getAdminBrokerThreadPoolQueue() {
        return adminBrokerThreadPoolQueue;
    }

    public ColdDataPullRequestHoldService getColdDataPullRequestHoldService() {
        return coldDataPullRequestHoldService;
    }

    public void setColdDataPullRequestHoldService(
        ColdDataPullRequestHoldService coldDataPullRequestHoldService) {
        this.coldDataPullRequestHoldService = coldDataPullRequestHoldService;
    }

    public ColdDataCgCtrService getColdDataCgCtrService() {
        return coldDataCgCtrService;
    }

    public void setColdDataCgCtrService(ColdDataCgCtrService coldDataCgCtrService) {
        this.coldDataCgCtrService = coldDataCgCtrService;
    }
}<|MERGE_RESOLUTION|>--- conflicted
+++ resolved
@@ -462,12 +462,8 @@
         this.scheduledExecutorService = ThreadUtils.newScheduledThreadPool(1,
             new ThreadFactoryImpl("BrokerControllerScheduledThread", true, getBrokerIdentity()));
 
-<<<<<<< HEAD
         // 处理接收消息请求的处理线程池 default  `Math.min(Runtime.getRuntime().availableProcessors(), 4)`
-        this.sendMessageExecutor = new BrokerFixedThreadPoolExecutor(
-=======
         this.sendMessageExecutor = ThreadUtils.newThreadPoolExecutor(
->>>>>>> 1e16b1a3
             this.brokerConfig.getSendMessageThreadPoolNums(),
             this.brokerConfig.getSendMessageThreadPoolNums(),
             1000 * 60,
@@ -475,12 +471,8 @@
             this.sendThreadPoolQueue,
             new ThreadFactoryImpl("SendMessageThread_", getBrokerIdentity()));
 
-<<<<<<< HEAD
         // 处理消费者拉取消息请求的线程池 `16 + Runtime.getRuntime().availableProcessors() * 2;`
-        this.pullMessageExecutor = new BrokerFixedThreadPoolExecutor(
-=======
         this.pullMessageExecutor = ThreadUtils.newThreadPoolExecutor(
->>>>>>> 1e16b1a3
             this.brokerConfig.getPullMessageThreadPoolNums(),
             this.brokerConfig.getPullMessageThreadPoolNums(),
             1000 * 60,
@@ -496,12 +488,8 @@
             this.litePullThreadPoolQueue,
             new ThreadFactoryImpl("LitePullMessageThread_", getBrokerIdentity()));
 
-<<<<<<< HEAD
         // 处理异步消息请求的处理线程池， 上面是处理需要同步结果的消息发送，这里是不需要同步结果的消息发送 `Math.min(Runtime.getRuntime().availableProcessors(), 4)`
-        this.putMessageFutureExecutor = new BrokerFixedThreadPoolExecutor(
-=======
         this.putMessageFutureExecutor = ThreadUtils.newThreadPoolExecutor(
->>>>>>> 1e16b1a3
             this.brokerConfig.getPutMessageFutureThreadPoolNums(),
             this.brokerConfig.getPutMessageFutureThreadPoolNums(),
             1000 * 60,
@@ -517,12 +505,8 @@
             this.ackThreadPoolQueue,
             new ThreadFactoryImpl("AckMessageThread_", getBrokerIdentity()));
 
-<<<<<<< HEAD
         // 查询或者查看消息处理请求的线程池
-        this.queryMessageExecutor = new BrokerFixedThreadPoolExecutor(
-=======
         this.queryMessageExecutor = ThreadUtils.newThreadPoolExecutor(
->>>>>>> 1e16b1a3
             this.brokerConfig.getQueryMessageThreadPoolNums(),
             this.brokerConfig.getQueryMessageThreadPoolNums(),
             1000 * 60,
@@ -538,12 +522,8 @@
             this.adminBrokerThreadPoolQueue,
             new ThreadFactoryImpl("AdminBrokerThread_", getBrokerIdentity()));
 
-<<<<<<< HEAD
         // 客户端注册退出请求的线程池
-        this.clientManageExecutor = new BrokerFixedThreadPoolExecutor(
-=======
         this.clientManageExecutor = ThreadUtils.newThreadPoolExecutor(
->>>>>>> 1e16b1a3
             this.brokerConfig.getClientManageThreadPoolNums(),
             this.brokerConfig.getClientManageThreadPoolNums(),
             1000 * 60,
@@ -551,12 +531,8 @@
             this.clientManagerThreadPoolQueue,
             new ThreadFactoryImpl("ClientManageThread_", getBrokerIdentity()));
 
-<<<<<<< HEAD
         // 接收心跳检测请求的线程池
-        this.heartbeatExecutor = new BrokerFixedThreadPoolExecutor(
-=======
         this.heartbeatExecutor = ThreadUtils.newThreadPoolExecutor(
->>>>>>> 1e16b1a3
             this.brokerConfig.getHeartbeatThreadPoolNums(),
             this.brokerConfig.getHeartbeatThreadPoolNums(),
             1000 * 60,
@@ -564,12 +540,8 @@
             this.heartbeatThreadPoolQueue,
             new ThreadFactoryImpl("HeartbeatThread_", true, getBrokerIdentity()));
 
-<<<<<<< HEAD
         // 消费者管理的请求的线程池
-        this.consumerManageExecutor = new BrokerFixedThreadPoolExecutor(
-=======
         this.consumerManageExecutor = ThreadUtils.newThreadPoolExecutor(
->>>>>>> 1e16b1a3
             this.brokerConfig.getConsumerManageThreadPoolNums(),
             this.brokerConfig.getConsumerManageThreadPoolNums(),
             1000 * 60,
@@ -577,12 +549,8 @@
             this.consumerManagerThreadPoolQueue,
             new ThreadFactoryImpl("ConsumerManageThread_", true, getBrokerIdentity()));
 
-<<<<<<< HEAD
         // 处理回复消息请求线程池， 当生产者发送消息后，broker 接收该请求后，会将该消息带原封不动的返回给客户端；
-        this.replyMessageExecutor = new BrokerFixedThreadPoolExecutor(
-=======
         this.replyMessageExecutor = ThreadUtils.newThreadPoolExecutor(
->>>>>>> 1e16b1a3
             this.brokerConfig.getProcessReplyMessageThreadPoolNums(),
             this.brokerConfig.getProcessReplyMessageThreadPoolNums(),
             1000 * 60,
@@ -590,12 +558,8 @@
             this.replyThreadPoolQueue,
             new ThreadFactoryImpl("ProcessReplyMessageThread_", getBrokerIdentity()));
 
-<<<<<<< HEAD
         // 接收结束事务消息请求的线程池
-        this.endTransactionExecutor = new BrokerFixedThreadPoolExecutor(
-=======
         this.endTransactionExecutor = ThreadUtils.newThreadPoolExecutor(
->>>>>>> 1e16b1a3
             this.brokerConfig.getEndTransactionThreadPoolNums(),
             this.brokerConfig.getEndTransactionThreadPoolNums(),
             1000 * 60,
@@ -885,7 +849,7 @@
 
         if (result) {
 
-            // 开启 ntty 服务
+            // 开启 netty 服务
             initializeRemotingServer();
 
             initializeResources();
@@ -1121,7 +1085,7 @@
         this.remotingServer.registerProcessor(RequestCode.POLLING_INFO, this.pollingInfoProcessor, this.pullMessageExecutor);
 
         /**
-         * ReplyMessageProcessor 当生产者发送消息后，broker 接收该请求后，会将该消息带原封不动的返回给客户端；
+         * ReplyMessageProcessor 当生产者发送消息后
          */
 
         replyMessageProcessor.registerSendMessageHook(sendMessageHookList);
@@ -1662,15 +1626,8 @@
             this.clientHousekeepingService.start();
         }
 
-<<<<<<< HEAD
-        if (this.filterServerManager != null) {
+        if (this.brokerStatsManager != null) {
             //启动消息过滤服务
-            this.filterServerManager.start();
-        }
-
-=======
->>>>>>> 1e16b1a3
-        if (this.brokerStatsManager != null) {
             this.brokerStatsManager.start();
         }
 
@@ -1875,18 +1832,14 @@
             }
         }
 
-<<<<<<< HEAD
-        // needRegister 检查需要注册的namespaces 发送 RequestCode.QUERY_DATA_VERSION 进行通讯
-        if (forceRegister || needRegister(this.brokerConfig.getBrokerClusterName(),
-=======
         Map<String, TopicQueueMappingInfo> topicQueueMappingInfoMap = this.getTopicQueueMappingManager().getTopicQueueMappingTable().entrySet().stream()
             .map(entry -> new AbstractMap.SimpleImmutableEntry<>(entry.getKey(), TopicQueueMappingDetail.cloneAsMappingInfo(entry.getValue())))
             .collect(Collectors.toMap(Map.Entry::getKey, Map.Entry::getValue));
 
         TopicConfigAndMappingSerializeWrapper topicConfigWrapper = this.getTopicConfigManager().
             buildSerializeWrapper(topicConfigTable, topicQueueMappingInfoMap);
+        // needRegister 检查需要注册的namespaces 发送 RequestCode.QUERY_DATA_VERSION 进行通讯
         if (this.brokerConfig.isEnableSplitRegistration() || forceRegister || needRegister(this.brokerConfig.getBrokerClusterName(),
->>>>>>> 1e16b1a3
             this.getBrokerAddr(),
             this.brokerConfig.getBrokerName(),
             this.brokerConfig.getBrokerId(),
