--- conflicted
+++ resolved
@@ -81,19 +81,7 @@
             }
         }
 
-<<<<<<< HEAD
         // notify broker 通知  broker
-        this.getmQClientFactory().sendHeartbeatToAllBrokerWithLock();
-    }
-
-    @Override
-    public boolean removeUnnecessaryMessageQueue(MessageQueue mq, ProcessQueue pq) {
-        // 同步队列的消费进度，并移除之。
-        this.defaultMQPushConsumerImpl.getOffsetStore().persist(mq);
-        this.defaultMQPushConsumerImpl.getOffsetStore().removeOffset(mq);
-        // 如果是有序的消费
-=======
-        // notify broker
         this.getmQClientFactory().sendHeartbeatToAllBrokerWithLockV2(true);
 
         MessageQueueListener messageQueueListener = defaultMQPushConsumerImpl.getMessageQueueListener();
@@ -104,7 +92,7 @@
 
     @Override
     public boolean removeUnnecessaryMessageQueue(final MessageQueue mq, final ProcessQueue pq) {
->>>>>>> 1e16b1a3
+        // 如果是有序的消费
         if (this.defaultMQPushConsumerImpl.isConsumeOrderly()
             && MessageModel.CLUSTERING.equals(this.defaultMQPushConsumerImpl.messageModel())) {
 
