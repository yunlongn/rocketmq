/*
 * Licensed to the Apache Software Foundation (ASF) under one or more
 * contributor license agreements.  See the NOTICE file distributed with
 * this work for additional information regarding copyright ownership.
 * The ASF licenses this file to You under the Apache License, Version 2.0
 * (the "License"); you may not use this file except in compliance with
 * the License.  You may obtain a copy of the License at
 *
 *     http://www.apache.org/licenses/LICENSE-2.0
 *
 * Unless required by applicable law or agreed to in writing, software
 * distributed under the License is distributed on an "AS IS" BASIS,
 * WITHOUT WARRANTIES OR CONDITIONS OF ANY KIND, either express or implied.
 * See the License for the specific language governing permissions and
 * limitations under the License.
 */
package org.apache.rocketmq.client.impl.consumer;

import org.apache.rocketmq.client.impl.factory.MQClientInstance;
import org.apache.rocketmq.common.ServiceThread;
import org.apache.rocketmq.logging.org.slf4j.Logger;
import org.apache.rocketmq.logging.org.slf4j.LoggerFactory;

public class RebalanceService extends ServiceThread {
    private static long waitInterval =
        Long.parseLong(System.getProperty(
            "rocketmq.client.rebalance.waitInterval", "20000"));
    private static long minInterval =
        Long.parseLong(System.getProperty(
            "rocketmq.client.rebalance.minInterval", "1000"));
    private final Logger log = LoggerFactory.getLogger(RebalanceService.class);
    private final MQClientInstance mqClientFactory;
    private long lastRebalanceTimestamp = System.currentTimeMillis();

    public RebalanceService(MQClientInstance mqClientFactory) {
        this.mqClientFactory = mqClientFactory;
    }

    @Override
    public void run() {
        // RebalanceService 启动
        log.info(this.getServiceName() + " service started");

        long realWaitInterval = waitInterval;
        while (!this.isStopped()) {
<<<<<<< HEAD
            // 多久执行一次  mqClientFactory.doRebalance  默认是 20s
            this.waitForRunning(waitInterval);
            this.mqClientFactory.doRebalance();
=======
            this.waitForRunning(realWaitInterval);

            long interval = System.currentTimeMillis() - lastRebalanceTimestamp;
            if (interval < minInterval) {
                realWaitInterval = minInterval - interval;
            } else {
                boolean balanced = this.mqClientFactory.doRebalance();
                realWaitInterval = balanced ? waitInterval : minInterval;
                lastRebalanceTimestamp = System.currentTimeMillis();
            }
>>>>>>> 1e16b1a3
        }

        log.info(this.getServiceName() + " service end");
    }

    @Override
    public String getServiceName() {
        return RebalanceService.class.getSimpleName();
    }
}<|MERGE_RESOLUTION|>--- conflicted
+++ resolved
@@ -43,11 +43,7 @@
 
         long realWaitInterval = waitInterval;
         while (!this.isStopped()) {
-<<<<<<< HEAD
             // 多久执行一次  mqClientFactory.doRebalance  默认是 20s
-            this.waitForRunning(waitInterval);
-            this.mqClientFactory.doRebalance();
-=======
             this.waitForRunning(realWaitInterval);
 
             long interval = System.currentTimeMillis() - lastRebalanceTimestamp;
@@ -58,7 +54,6 @@
                 realWaitInterval = balanced ? waitInterval : minInterval;
                 lastRebalanceTimestamp = System.currentTimeMillis();
             }
->>>>>>> 1e16b1a3
         }
 
         log.info(this.getServiceName() + " service end");
