--- conflicted
+++ resolved
@@ -518,11 +518,6 @@
     public boolean sendHeartbeatToAllBrokerWithLockV2(boolean isRebalance) {
         if (this.lockHeartbeat.tryLock()) {
             try {
-<<<<<<< HEAD
-                // 发送心跳给所有的broker
-                this.sendHeartbeatToAllBroker();
-                this.uploadFilterClassSource();
-=======
                 if (clientConfig.isUseHeartbeatV2()) {
                     return this.sendHeartbeatToAllBrokerV2(isRebalance);
                 } else {
@@ -542,12 +537,12 @@
     public boolean sendHeartbeatToAllBrokerWithLock() {
         if (this.lockHeartbeat.tryLock()) {
             try {
+                // 发送心跳给所有的broker
                 if (clientConfig.isUseHeartbeatV2()) {
                     return this.sendHeartbeatToAllBrokerV2(false);
                 } else {
                     return this.sendHeartbeatToAllBroker();
                 }
->>>>>>> 1e16b1a3
             } catch (final Exception e) {
                 log.error("sendHeartbeatToAllBroker exception", e);
             } finally {
@@ -667,11 +662,7 @@
         if (this.brokerAddrTable.isEmpty()) {
             return false;
         }
-<<<<<<< HEAD
-        long times = this.sendHeartbeatTimesTotal.getAndIncrement();
         // 获取所有的broker迭代器
-=======
->>>>>>> 1e16b1a3
         for (Entry<String, HashMap<Long, String>> brokerClusterInfo : this.brokerAddrTable.entrySet()) {
             String brokerName = brokerClusterInfo.getKey();
             HashMap<Long, String> oneTable = brokerClusterInfo.getValue();
@@ -688,25 +679,6 @@
                     continue;
                 }
 
-<<<<<<< HEAD
-                try {
-                    int version = this.mQClientAPIImpl.sendHeartbeat(addr, heartbeatData, clientConfig.getMqClientApiTimeout());
-                    if (!this.brokerVersionTable.containsKey(brokerName)) {
-                        this.brokerVersionTable.put(brokerName, new HashMap<>(4));
-                    }
-                    this.brokerVersionTable.get(brokerName).put(addr, version);
-                    // 前面20次不打印日志。 20次之后输出日志
-                    if (times % 20 == 0) {
-                        log.info("send heart beat to broker[{} {} {}] success", brokerName, id, addr);
-                        log.info(heartbeatData.toString());
-                    }
-                } catch (Exception e) {
-                    if (this.isBrokerInNameServer(addr)) {
-                        log.warn("send heart beat to broker[{} {} {}] failed", brokerName, id, addr, e);
-                    } else {
-                        log.warn("send heart beat to broker[{} {} {}] exception, because the broker not up, forget it", brokerName,
-                                id, addr, e);
-=======
                 sendHeartbeatToBroker(id, brokerName, addr, heartbeatData);
             }
         }
@@ -733,7 +705,6 @@
                         brokerAddrHeartbeatFingerprintTable.remove(addr);
                     } else if (!brokerAddrHeartbeatFingerprintTable.containsKey(addr) || brokerAddrHeartbeatFingerprintTable.get(addr) != currentHeartbeatFingerprint) {
                         brokerAddrHeartbeatFingerprintTable.put(addr, currentHeartbeatFingerprint);
->>>>>>> 1e16b1a3
                     }
                 }
                 log.info("sendHeartbeatToAllBrokerV2 normal brokerName: {} subChange: {} brokerAddrHeartbeatFingerprintTable: {}", brokerName, heartbeatV2Result.isSubChange(), JSON.toJSONString(brokerAddrHeartbeatFingerprintTable));
@@ -744,6 +715,7 @@
             }
             this.brokerVersionTable.get(brokerName).put(addr, version);
             long times = this.sendHeartbeatTimesTotal.getAndIncrement();
+            // 前面20次不打印日志。 20次之后输出日志
             if (times % 20 == 0) {
                 log.info("send heart beat to broker[{} {} {}] success", brokerName, id, addr);
                 log.info(heartbeatDataWithSub.toString());
@@ -891,19 +863,13 @@
         return false;
     }
 
-<<<<<<< HEAD
-    private HeartbeatData prepareHeartbeatData() {
+    private HeartbeatData prepareHeartbeatData(boolean isWithoutSub) {
         // 构建一个新的 HeartbeatData
-=======
-    private HeartbeatData prepareHeartbeatData(boolean isWithoutSub) {
->>>>>>> 1e16b1a3
         HeartbeatData heartbeatData = new HeartbeatData();
 
-        // clientID
         // clientID 客户端ID
         heartbeatData.setClientID(this.clientId);
 
-        // Consumer
         // Consumer 所有的消费者
         for (Map.Entry<String, MQConsumerInner> entry : this.consumerTable.entrySet()) {
             MQConsumerInner impl = entry.getValue();
@@ -922,7 +888,6 @@
             }
         }
 
-        // Producer
         // Producer 所有的生产者
         for (Map.Entry<String/* group */, MQProducerInner> entry : this.producerTable.entrySet()) {
             MQProducerInner impl = entry.getValue();
